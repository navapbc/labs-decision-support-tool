--- conflicted
+++ resolved
@@ -1,19 +1,27 @@
+- [ ] Update PR Title to follow this pattern: `[INTENT]: [MESSAGE]`
+
+> The title will become a one-line commit message in the git log, so be as concise and specific as possible -- refer to [How to Write a Git Commit Message](https://cbea.ms/git-commit/). Prepend [Conventional Commit](https://www.conventionalcommits.org/en/v1.0.0/#summary) intent (`fix:`, `feat:`, `chore:`, `ci:`, `docs:`, `style:`, `refactor:`, `perf:`, `test:`).
+
 ## Ticket
 
-<<<<<<< HEAD
 https://navalabs.atlassian.net/browse/DST-<TICKET_NUMBER_HERE>
 
-=======
-Resolves #{TICKET NUMBER OR URL}
->>>>>>> b374792a
 
 ## Changes
 
 > What was added, updated, or removed in this PR.
+> Prefer small PRs; try to limit to 300 lines of code changes
+> * https://blog.logrocket.com/using-stacked-pull-requests-in-github/
+> * https://opensource.com/article/18/6/anatomy-perfect-pull-request
+> * https://developers.google.com/blockly/guides/modify/contribute/write_a_good_pr
+
 
 ## Context for reviewers
 
-> Testing instructions, background context, more in-depth details of the implementation, and anything else you'd like to call out or ask reviewers.
+> Background context, more in-depth details of the implementation, and anything else you'd like to call out or ask reviewers.
+> Add comments to your code under the "Files Changed" tab to explain complex logic or code
+> * https://betterprogramming.pub/how-to-make-a-perfect-pull-request-3578fb4c112
+
 
 ## Testing
 
