import json
import logging
import os
import tempfile

import pytest
from smart_open import open as smart_open
from sqlalchemy import delete, select
from unstructured.documents.elements import ElementMetadata, Text

from src.db.models.document import Document
<<<<<<< HEAD
from src.ingest_bem_pdfs import (
    _enrich_texts,
    _get_bem_title,
    _get_current_heading,
    _ingest_bem_pdfs,
    _match_heading,
)
from src.ingestion.pdf_elements import EnrichedText
from src.util.pdf_utils import Heading
=======
from src.ingest_bem_pdfs import _add_embeddings, _get_bem_title, _ingest_bem_pdfs, _save_json
from tests.mock.mock_sentence_transformer import MockSentenceTransformer
from tests.src.db.models.factories import ChunkFactory
>>>>>>> d92a1141
from tests.src.test_ingest_policy_pdfs import doc_attribs


@pytest.fixture
def policy_s3_file(mock_s3_bucket_resource):
    data = smart_open("/app/tests/src/util/707.pdf", "rb")
    mock_s3_bucket_resource.put_object(Body=data, Key="707.pdf")
    return "s3://test_bucket/"


@pytest.mark.parametrize("file_location", ["local", "s3"])
def test__get_bem_title(file_location, policy_s3_file):
    file_path = (
        policy_s3_file + "707.pdf" if file_location == "s3" else "/app/tests/src/util/707.pdf"
    )
    with smart_open(file_path, "rb") as file:
        assert _get_bem_title(file, file_path) == "BEM 707: TIME AND ATTENDANCE REVIEWS"


@pytest.fixture
def mock_outline():
    return [
        Heading(title="Overview", level=1, pageno=1),
        Heading(title="Family Independence Program (FIP)", level=2, pageno=1),
        Heading(title="Program Goal", level=2, pageno=1),
        Heading(title="Medical Assistance Program", level=2, pageno=2),
        Heading(title="Program Goal", level=2, pageno=2),
        Heading(title="Tertiary Program Goal", level=3, pageno=2),
        Heading(title="Test Level 1", level=1, pageno=2),
    ]


@pytest.fixture
def mock_elements():
    return [
        Text(text="OVERVIEW", metadata=ElementMetadata(page_number=1)),
        Text(text="Family Independence Program (FIP)", metadata=ElementMetadata(page_number=1)),
        Text(text="Program Goal", metadata=ElementMetadata(page_number=1)),
        Text(text="Tertiary Program Goal", metadata=ElementMetadata(page_number=2)),
        Text(text="Test Level 1", metadata=ElementMetadata(page_number=2)),
    ]


@pytest.mark.parametrize("file_location", ["local", "s3"])
def test__ingest_bem_pdfs(caplog, app_config, db_session, policy_s3_file, file_location):
    db_session.execute(delete(Document))

    with caplog.at_level(logging.INFO):
        if file_location == "local":
            _ingest_bem_pdfs(db_session, "/app/tests/src/util/", doc_attribs)
        else:
            _ingest_bem_pdfs(db_session, policy_s3_file, doc_attribs)

        assert any(text.startswith("Processing file: ") for text in caplog.messages)
        document = db_session.execute(select(Document)).one()[0]
        assert document.dataset == "test_dataset"
        assert document.program == "test_benefit_program"
        assert document.region == "Michigan"

        assert document.name == "BEM 707: TIME AND ATTENDANCE REVIEWS"

        # TODO: Test Document.content
        assert "Temporary Assistance to Needy Families (TANF)" in document.content
        assert "The Food Assistance Program" in document.content

        # TODO: Test: The document should be broken into two chunks, which
        # have different content and different embeddings
        # first_chunk, second_chunk = document.chunks
        # assert "Temporary Assistance to Needy Families" in first_chunk.content
        # assert "The Food Assistance Program" not in first_chunk.content
        # assert math.isclose(first_chunk.mpnet_embedding[0], -0.7016304, rel_tol=1e-5)

        # assert "Temporary Assistance to Needy Families" not in second_chunk.content
        # assert "The Food Assistance Program" in second_chunk.content
        # assert math.isclose(second_chunk.mpnet_embedding[0], -0.82242084, rel_tol=1e-3)

<<<<<<< HEAD

def test__enrich_text():
    with smart_open("/app/tests/src/util/707.pdf", "rb") as file:
        enriched_text_list = _enrich_texts(file)

        assert len(enriched_text_list) == 45
        first_enriched_text_item = enriched_text_list[0]
        assert isinstance(first_enriched_text_item, EnrichedText)
        assert first_enriched_text_item.headings == [Heading(title="Overview", level=1, pageno=1)]
        assert first_enriched_text_item.type == "NarrativeText"
        assert first_enriched_text_item.page_number == 1

        other_enriched_text_item = enriched_text_list[13]
        assert other_enriched_text_item.headings == [
            Heading(title="Time and Attendance Review  Process", level=1, pageno=1),
            Heading(title="Provider Errors", level=2, pageno=1),
        ]
        assert other_enriched_text_item.type == "NarrativeText"
        assert other_enriched_text_item.page_number == 2


def test__match_heading(mock_outline):
    heading_with_extra_space = _match_heading(mock_outline, "Family Independence  Program (FIP)", 1)
    assert heading_with_extra_space

    heading_on_wrong_page = _match_heading(mock_outline, "Family Independence  Program (FIP)", 5)
    assert heading_on_wrong_page is None


def test__get_current_heading(mock_outline, mock_elements):
    second_level_heading = _get_current_heading(
        mock_outline,
        mock_elements[1],
        mock_outline[:2],
    )
    assert second_level_heading == [
        Heading(title="Overview", level=1, pageno=1),
        Heading(title="Family Independence Program (FIP)", level=2, pageno=1),
    ]

    replaced_second_level = _get_current_heading(mock_outline, mock_elements[2], mock_outline[:2])
    assert replaced_second_level == [
        Heading(title="Overview", level=1, pageno=1),
        Heading(title="Program Goal", level=2, pageno=1),
    ]

    dropped_level = _get_current_heading(mock_outline, mock_elements[4], mock_outline)
    assert dropped_level == [
        Heading(title="Test Level 1", level=1, pageno=2),
=======
    # Clean up the temporary file
    if file_location == "local":
        os.remove("/app/tests/src/util/707.pdf.json")


def test__add_embeddings(app_config):
    embedding_model = MockSentenceTransformer()
    chunks = ChunkFactory.build_batch(3, tokens=None, mpnet_embedding=None)
    _add_embeddings(chunks)
    for chunk in chunks:
        assert chunk.tokens == len(embedding_model.tokenizer.tokenize(chunk.content))
        assert chunk.mpnet_embedding == embedding_model.encode(chunk.content)


@pytest.mark.parametrize("file_location", ["local", "s3"])
def test__save_json(file_location, mock_s3_bucket_resource):
    chunks = ChunkFactory.build_batch(2)
    file_path = (
        "s3://test_bucket/test.pdf"
        if file_location == "s3"
        else os.path.join(tempfile.mkdtemp(), "test.pdf")
    )
    _save_json(file_path, chunks)
    saved_json = json.loads(smart_open(file_path + ".json", "r").read())
    assert saved_json == [
        {
            "id": str(chunks[0].id),
            "content": chunks[0].content,
            "document_id": str(chunks[0].document_id),
            "headings": chunks[0].headings if chunks[0].headings else [],
            "num_splits": chunks[0].num_splits,
            "split_index": chunks[0].split_index,
        },
        {
            "id": str(chunks[1].id),
            "content": chunks[1].content,
            "document_id": str(chunks[1].document_id),
            "headings": chunks[1].headings if chunks[1].headings else [],
            "num_splits": chunks[1].num_splits,
            "split_index": chunks[1].split_index,
        },
>>>>>>> d92a1141
    ]<|MERGE_RESOLUTION|>--- conflicted
+++ resolved
@@ -9,21 +9,19 @@
 from unstructured.documents.elements import ElementMetadata, Text
 
 from src.db.models.document import Document
-<<<<<<< HEAD
 from src.ingest_bem_pdfs import (
+    _add_embeddings,
     _enrich_texts,
     _get_bem_title,
     _get_current_heading,
     _ingest_bem_pdfs,
     _match_heading,
+    _save_json,
 )
 from src.ingestion.pdf_elements import EnrichedText
 from src.util.pdf_utils import Heading
-=======
-from src.ingest_bem_pdfs import _add_embeddings, _get_bem_title, _ingest_bem_pdfs, _save_json
 from tests.mock.mock_sentence_transformer import MockSentenceTransformer
 from tests.src.db.models.factories import ChunkFactory
->>>>>>> d92a1141
 from tests.src.test_ingest_policy_pdfs import doc_attribs
 
 
@@ -86,8 +84,11 @@
         assert document.name == "BEM 707: TIME AND ATTENDANCE REVIEWS"
 
         # TODO: Test Document.content
-        assert "Temporary Assistance to Needy Families (TANF)" in document.content
-        assert "The Food Assistance Program" in document.content
+        assert (
+            "In order to be eligible to bill and receive payments, child care providers are required to comply with"
+            in document.content
+        )
+        assert "The Food Assistance Program" not in document.content
 
         # TODO: Test: The document should be broken into two chunks, which
         # have different content and different embeddings
@@ -99,8 +100,9 @@
         # assert "Temporary Assistance to Needy Families" not in second_chunk.content
         # assert "The Food Assistance Program" in second_chunk.content
         # assert math.isclose(second_chunk.mpnet_embedding[0], -0.82242084, rel_tol=1e-3)
+    if file_location == "local":
+        os.remove("/app/tests/src/util/707.pdf.json")
 
-<<<<<<< HEAD
 
 def test__enrich_text():
     with smart_open("/app/tests/src/util/707.pdf", "rb") as file:
@@ -148,12 +150,8 @@
     ]
 
     dropped_level = _get_current_heading(mock_outline, mock_elements[4], mock_outline)
-    assert dropped_level == [
-        Heading(title="Test Level 1", level=1, pageno=2),
-=======
+    assert dropped_level == [Heading(title="Test Level 1", level=1, pageno=2)]
     # Clean up the temporary file
-    if file_location == "local":
-        os.remove("/app/tests/src/util/707.pdf.json")
 
 
 def test__add_embeddings(app_config):
@@ -192,5 +190,4 @@
             "num_splits": chunks[1].num_splits,
             "split_index": chunks[1].split_index,
         },
->>>>>>> d92a1141
     ]