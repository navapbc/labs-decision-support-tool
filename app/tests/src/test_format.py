import re

from sqlalchemy import delete

from src.citations import CitationFactory, split_into_subsections
from src.db.models.document import Document
from src.format import (
    FormattingConfig,
<<<<<<< HEAD
=======
    _add_citation_links,
    _add_ellipses_for_bem,
>>>>>>> 0ca8b4ca
    _format_guru_to_accordion_html,
    _get_breadcrumb_html,
    build_accordions,
    format_guru_cards,
    reify_citations,
)
from src.retrieve import retrieve_with_scores
from tests.src.db.models.factories import ChunkFactory
from tests.src.test_retrieve import _create_chunks


def _get_chunks_with_scores():
    _create_chunks()
    return retrieve_with_scores("Very tiny words.", retrieval_k=2, retrieval_k_min_score=0.0)


def _unique_accordion_ids(html):
    return set(
        [html[m.start() + 4 : m.end() - 1] for m in re.finditer(" id=accordion-\\d*>", html)]
    )


def to_subsections(chunks_with_scores):
    return split_into_subsections([c.chunk for c in chunks_with_scores], factory=CitationFactory())


def test_format_guru_cards_with_score(monkeypatch, app_config, db_session, enable_factory_create):
    db_session.execute(delete(Document))

    chunks_with_scores = _get_chunks_with_scores()
    subsections = to_subsections(chunks_with_scores)

    html = format_guru_cards(
        chunks_shown_max_num=2,
        chunks_shown_min_score=0.0,
        chunks_with_scores=chunks_with_scores,
        subsections=subsections,
        raw_response="",
    )
    assert len(_unique_accordion_ids(html)) == len(chunks_with_scores)
    assert "Related Guru cards" in html
    assert chunks_with_scores[0].chunk.document.name in html
    assert chunks_with_scores[0].chunk.document.content in html
    assert chunks_with_scores[1].chunk.document.name in html
    assert chunks_with_scores[1].chunk.document.content in html
    assert "Similarity Score" in html

    # Check that a second call doesn't re-use the IDs
    next_html = format_guru_cards(
        chunks_shown_max_num=2,
        chunks_shown_min_score=0.0,
        chunks_with_scores=chunks_with_scores,
        subsections=subsections,
        raw_response="",
    )
    assert len(_unique_accordion_ids(html + next_html)) == 2 * len(chunks_with_scores)


def test_format_guru_cards_given_chunks_shown_max_num(chunks_with_scores):
    html = format_guru_cards(
        chunks_shown_max_num=2,
        chunks_shown_min_score=0.8,
        chunks_with_scores=chunks_with_scores,
        subsections=to_subsections(chunks_with_scores),
        raw_response="",
    )
    assert len(_unique_accordion_ids(html)) == 2


def test_format_guru_cards_given_chunks_shown_max_num_and_min_score(chunks_with_scores):
    html = format_guru_cards(
        chunks_shown_max_num=2,
        chunks_shown_min_score=0.91,
        chunks_with_scores=chunks_with_scores,
        subsections=to_subsections(chunks_with_scores),
        raw_response="",
    )
    assert len(_unique_accordion_ids(html)) == 1


def test__format_guru_to_accordion_html(app_config, db_session, enable_factory_create):
    db_session.execute(delete(Document))
    chunks_with_scores = _get_chunks_with_scores()
    document = chunks_with_scores[0].chunk.document
    score = 0.92
    html = _format_guru_to_accordion_html(document=document, score=score)
    assert document.name in html
    assert document.content in html
    assert "<p>Similarity Score: 0.92</p>" in html


def test_build_accordions(chunks_with_scores):
    subsections = to_subsections(chunks_with_scores)

    config = FormattingConfig()
    assert build_accordions(subsections, "", config) == "<div></div>"
    assert (
        build_accordions([], "Non-existant citation: (citation-0)", config)
        == "<div><p>Non-existant citation: </p></div>"
    )

    assert (
        build_accordions([], "List intro sentence: \n- item 1\n- item 2", config)
        == "<div><p>List intro sentence: </p>\n<ul>\n<li>item 1</li>\n<li>item 2</li>\n</ul></div>"
    )

    html = build_accordions(subsections, "Some real citations: (citation-1) (citation-2)", config)
    assert len(_unique_accordion_ids(html)) == 2


def test_reify_citations():
    chunks = ChunkFactory.build_batch(2)
    chunks[0].content = "This is the first chunk.\n\nWith two subsections"
    subsections = split_into_subsections(chunks, factory=CitationFactory())
    config = FormattingConfig()

    assert (
        reify_citations("This is a citation (citation-0)", [], config, None)
        == "This is a citation "
    )

    assert (
        reify_citations(
            f"This is a citation ({subsections[0].id}) and another ({subsections[1].id}).",
            subsections,
            config,
            None,
        )
        == "This is a citation <sup><a class='accordion_item' data-id='a-None' style='cursor:pointer'>1</a>&nbsp;</sup> and another <sup><a class='accordion_item' data-id='a-None' style='cursor:pointer'>2</a>&nbsp;</sup>."
    )


def test_add_citation_links():
    chunks = ChunkFactory.build_batch(3)

    remapped_citations = {
        "citation-1": Subsection(chunk=chunks[0], text=chunks[0].content, id="1"),
        "citation-44": Subsection(chunk=chunks[1], text=chunks[1].content, id="3"),
        "citation-3": Subsection(chunk=chunks[2], text=chunks[2].content, id="23"),
    }

    config = FormattingConfig()

    assert (
        _add_citation_links(
            "This is a citation (citation-1). This is another value citation (citation-44). And another not found(citation-5).",
            remapped_citations,
            config,
            {
                "1": "599299",
                "2": "599300",
                "3": "599300",
                "4": "599301",
                "5": "599302",
                "44": "599303",
            },
        )
        == "This is a citation <sup><a class='accordion_item' data-id='a-599299' style='cursor:pointer'>1</a>&nbsp;</sup>. This is another value citation <sup><a class='accordion_item' data-id='a-599300' style='cursor:pointer'>3</a>&nbsp;</sup>. And another not found."
    )


def test__get_breadcrumb_html():
    headings = []
    assert _get_breadcrumb_html(headings, "Doc name") == "<div>&nbsp;</div>"

    # Omit first heading
    headings = ["Heading 1", "Heading 2", "Heading 3"]
    assert _get_breadcrumb_html(headings, "Doc name") == "<div><b>Heading 2 → Heading 3</b></div>"

    # Omit empty headings
    headings = ["Heading 1", "", "Heading 3"]
    assert _get_breadcrumb_html(headings, "Doc name") == "<div><b>Heading 1 → Heading 3</b></div>"

    # Omit headings that match doc name
    headings = ["Doc name", "Heading 2"]
    assert _get_breadcrumb_html(headings, "Doc name") == "<div><b>Heading 2</b></div>"<|MERGE_RESOLUTION|>--- conflicted
+++ resolved
@@ -6,11 +6,6 @@
 from src.db.models.document import Document
 from src.format import (
     FormattingConfig,
-<<<<<<< HEAD
-=======
-    _add_citation_links,
-    _add_ellipses_for_bem,
->>>>>>> 0ca8b4ca
     _format_guru_to_accordion_html,
     _get_breadcrumb_html,
     build_accordions,
@@ -137,37 +132,7 @@
             f"This is a citation ({subsections[0].id}) and another ({subsections[1].id}).",
             subsections,
             config,
-            None,
-        )
-        == "This is a citation <sup><a class='accordion_item' data-id='a-None' style='cursor:pointer'>1</a>&nbsp;</sup> and another <sup><a class='accordion_item' data-id='a-None' style='cursor:pointer'>2</a>&nbsp;</sup>."
-    )
-
-
-def test_add_citation_links():
-    chunks = ChunkFactory.build_batch(3)
-
-    remapped_citations = {
-        "citation-1": Subsection(chunk=chunks[0], text=chunks[0].content, id="1"),
-        "citation-44": Subsection(chunk=chunks[1], text=chunks[1].content, id="3"),
-        "citation-3": Subsection(chunk=chunks[2], text=chunks[2].content, id="23"),
-    }
-
-    config = FormattingConfig()
-
-    assert (
-        _add_citation_links(
-            "This is a citation (citation-1). This is another value citation (citation-44). And another not found(citation-5).",
-            remapped_citations,
-            config,
-            {
-                "1": "599299",
-                "2": "599300",
-                "3": "599300",
-                "4": "599301",
-                "5": "599302",
-                "44": "599303",
-            },
-        )
+            None)
         == "This is a citation <sup><a class='accordion_item' data-id='a-599299' style='cursor:pointer'>1</a>&nbsp;</sup>. This is another value citation <sup><a class='accordion_item' data-id='a-599300' style='cursor:pointer'>3</a>&nbsp;</sup>. And another not found."
     )
 
