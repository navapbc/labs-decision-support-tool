import dataclasses

import pytest

from src.citations import (
<<<<<<< HEAD
    CitationFactory,
=======
    combine_citations_by_document,
>>>>>>> af3cc72e
    create_prompt_context,
    remap_citation_ids,
    split_into_subsections,
)
<<<<<<< HEAD
from tests.src.db.models.factories import ChunkFactory
=======
from src.db.models.document import ChunkWithSubsection
from tests.src.db.models.factories import ChunkFactory, DocumentFactory
>>>>>>> af3cc72e


@pytest.fixture
def chunks():
    chunks = ChunkFactory.build_batch(2)
    chunks[0].content = "This is the first chunk.\n\nWith two subsections"
    return chunks


@pytest.fixture
def subsections(chunks):
    # Provide a factory to reset the citation id counter
    return split_into_subsections(chunks, factory=CitationFactory())


@pytest.fixture
def context(chunks):
    factory = CitationFactory()
    return [
        factory.create_citation(chunks[0], "This is the first chunk."),
        factory.create_citation(chunks[0], "With two subsections"),
        factory.create_citation(chunks[1], chunks[1].content),
    ]


def test_get_context_for_prompt(chunks, subsections):
    assert create_prompt_context([]) == ""

    assert create_prompt_context(subsections) == (
        f"""Citation: citation-1
Document name: {chunks[0].document.name}
Headings: {" > ".join(chunks[0].headings)}
Content: This is the first chunk.

Citation: citation-2
Document name: {chunks[0].document.name}
Headings: {" > ".join(chunks[0].headings)}
Content: With two subsections

Citation: citation-3
Document name: {chunks[1].document.name}
Headings: {" > ".join(chunks[1].headings)}
Content: {chunks[1].content}"""
    )


<<<<<<< HEAD
def test_get_context(chunks, subsections):
    assert subsections[0].id == "citation-1"
    assert subsections[0].chunk == chunks[0]
    assert subsections[0].subsection == "This is the first chunk."
    assert subsections[1].id == "citation-2"
    assert subsections[1].chunk == chunks[0]
    assert subsections[1].subsection == "With two subsections"
    assert subsections[2].id == "citation-3"
    assert subsections[2].chunk == chunks[1]
    assert subsections[2].subsection == chunks[1].content


def test_remap_citation_ids(subsections):
    assert remap_citation_ids(subsections, "") == {}
    assert remap_citation_ids([], "A non-existent citation is (citation-0)") == {}
    assert remap_citation_ids(
        subsections,
        f"Now a real citation is ({subsections[1].id}), which we can cite twice ({subsections[1].id}), followed by ({subsections[0].id})",
    ) == {
        subsections[1].id: dataclasses.replace(subsections[1], id="1"),
        subsections[0].id: dataclasses.replace(subsections[0], id="2"),
    }
=======
def test_reify_citations(chunks):
    assert (
        reify_citations("This is a citation (citation-0)", []) == "This is a citation (citation-0)"
    )

    assert (
        reify_citations("This is a citation (citation-0) and another (citation-1).", chunks)
        == "This is a citation <sup><a href='#'>1</a>&nbsp;</sup> and another <sup><a href='#'>2</a>&nbsp;</sup>."
    )


def test_get_context(chunks):
    assert split_into_subsections(chunks) == [
        ChunkWithSubsection(chunks[0], "This is the first chunk."),
        ChunkWithSubsection(chunks[0], "With two subsections"),
        ChunkWithSubsection(chunks[1], chunks[1].content),
    ]


def test_combine_citations_by_document():
    docs = DocumentFactory.build_batch(2)
    for doc in docs:
        doc.name += "BEM 123"
    chunk_list = ChunkFactory.build_batch(4)

    chunk_list[0].document = docs[0]
    chunk_list[1].document = docs[0]
    chunk_list[2].document = docs[1]
    chunk_list[3].document = docs[1]

    chunks_items = {
        ChunkWithSubsection(chunk_list[0], "Subsection 1"): 1,
        ChunkWithSubsection(chunk_list[0], "Subsection 2"): 2,
        ChunkWithSubsection(chunk_list[1], "Subsection 3"): 3,
        ChunkWithSubsection(chunk_list[2], "Subsection 5"): 5,
        ChunkWithSubsection(chunk_list[3], "Subsection 6"): 6,
    }
    # Check for items with the same chunk and different subsections
    assert combine_citations_by_document(chunks_items) == {
        docs[0]: [
            {chunk_list[0]: [{1: "Subsection 1"}, {2: "Subsection 2"}]},
            {chunk_list[1]: [{3: "Subsection 3"}]},
        ],
        docs[1]: [{chunk_list[2]: [{5: "Subsection 5"}]}, {chunk_list[3]: [{6: "Subsection 6"}]}],
    }


def test_dereference_citationss(context):
    assert dereference_citations(context, "") == {}
    assert dereference_citations([], "A non-existent citation is (citation-0)") == {}
    assert dereference_citations(
        context,
        "Now a real citation is (citation-1), which we can cite twice (citation-1), followed by (citation-0)",
    ) == {context[1]: 1, context[0]: 2}
>>>>>>> af3cc72e
<|MERGE_RESOLUTION|>--- conflicted
+++ resolved
@@ -3,21 +3,14 @@
 import pytest
 
 from src.citations import (
-<<<<<<< HEAD
     CitationFactory,
-=======
     combine_citations_by_document,
->>>>>>> af3cc72e
     create_prompt_context,
     remap_citation_ids,
     split_into_subsections,
 )
-<<<<<<< HEAD
-from tests.src.db.models.factories import ChunkFactory
-=======
 from src.db.models.document import ChunkWithSubsection
 from tests.src.db.models.factories import ChunkFactory, DocumentFactory
->>>>>>> af3cc72e
 
 
 @pytest.fixture
@@ -64,7 +57,6 @@
     )
 
 
-<<<<<<< HEAD
 def test_get_context(chunks, subsections):
     assert subsections[0].id == "citation-1"
     assert subsections[0].chunk == chunks[0]
@@ -87,17 +79,6 @@
         subsections[1].id: dataclasses.replace(subsections[1], id="1"),
         subsections[0].id: dataclasses.replace(subsections[0], id="2"),
     }
-=======
-def test_reify_citations(chunks):
-    assert (
-        reify_citations("This is a citation (citation-0)", []) == "This is a citation (citation-0)"
-    )
-
-    assert (
-        reify_citations("This is a citation (citation-0) and another (citation-1).", chunks)
-        == "This is a citation <sup><a href='#'>1</a>&nbsp;</sup> and another <sup><a href='#'>2</a>&nbsp;</sup>."
-    )
-
 
 def test_get_context(chunks):
     assert split_into_subsections(chunks) == [
@@ -132,14 +113,4 @@
             {chunk_list[1]: [{3: "Subsection 3"}]},
         ],
         docs[1]: [{chunk_list[2]: [{5: "Subsection 5"}]}, {chunk_list[3]: [{6: "Subsection 6"}]}],
-    }
-
-
-def test_dereference_citationss(context):
-    assert dereference_citations(context, "") == {}
-    assert dereference_citations([], "A non-existent citation is (citation-0)") == {}
-    assert dereference_citations(
-        context,
-        "Now a real citation is (citation-1), which we can cite twice (citation-1), followed by (citation-0)",
-    ) == {context[1]: 1, context[0]: 2}
->>>>>>> af3cc72e
+    }