--- conflicted
+++ resolved
@@ -23,8 +23,4 @@
     engine = chat_engine.create_engine(engine_id)
     assert engine is not None
     assert engine.name == ImagineLaEngine.name
-<<<<<<< HEAD
-    assert engine.datasets == ["CA EDD", "Imagine LA", "DPSS Policy", "Keep Your Benefits"]
-=======
-    assert engine.datasets == ["CA EDD", "Imagine LA", "DPSS Policy", "IRS"]
->>>>>>> e03e9aa1
+    assert engine.datasets == ["CA EDD", "Imagine LA", "DPSS Policy", "IRS", "Keep Your Benefits"]