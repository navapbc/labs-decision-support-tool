import json
import logging
import re
import sys
from typing import Sequence

from smart_open import open as smart_open

from src.adapters import db
from src.app_config import app_config
from src.db.models.document import Chunk, Document
<<<<<<< HEAD
from src.util.ingest_utils import (
    add_embeddings,
    deconstruct_list,
    deconstruct_table,
    process_and_ingest_sys_args,
    reconstruct_list,
    reconstruct_table,
    tokenize,
)
=======
from src.util.ingest_utils import add_embeddings, process_and_ingest_sys_args, tokenize
>>>>>>> a732519b
from src.util.string_utils import remove_links, split_markdown_by_heading

logger = logging.getLogger(__name__)


def _ingest_edd_web(
    db_session: db.Session,
    json_filepath: str,
    doc_attribs: dict[str, str],
) -> None:
    with smart_open(json_filepath, "r", encoding="utf-8") as json_file:
        json_items = json.load(json_file)

    # First, split all json_items into chunks (fast) to debug any issues quickly
<<<<<<< HEAD
    all_chunks = _create_chunks(json_items, doc_attribs)
    logger.info("Done splitting %d webpages into %d chunks", len(json_items), sum(len(chunks) for _, chunks, _ in all_chunks))
    for document, chunks, splits in all_chunks:
    for document, chunks, splits in _create_chunks(json_items, doc_attribs):
=======
    for document, chunks, splits in _create_chunks(json_items, doc_attribs):
        if not splits:
            # Temporary: skip documents with no splits; TODO: fix in a separate PR
            continue

>>>>>>> a732519b
        logger.info("Adding embeddings for %r", document.source)
        # Next, add embeddings to each chunk (slow)
        add_embeddings(chunks, [s.text_to_encode for s in splits])
        logger.info("Embedded webpage across %d chunks: %r", len(chunks), document.name)

        # Then, add to the database
        db_session.add(document)
        db_session.add_all(chunks)


class SplitWithContextText:

    def __init__(self, headings: Sequence[str], text: str, context_str: str):
        self.headings = headings
        self.text = text
        self.text_to_encode = f"{context_str}\n\n" + remove_links(text)
        self.token_count = len(tokenize(self.text_to_encode))

    def add_if_within_limit(self, paragraph: str, delimiter: str = "\n\n") -> bool:
        new_text_to_encode = f"{self.text_to_encode}{delimiter}{remove_links(paragraph)}"
        token_count = len(tokenize(new_text_to_encode))
        if token_count <= app_config.sentence_transformer.max_seq_length:
            self.text += f"{delimiter}{paragraph}"
            self.text_to_encode = new_text_to_encode
            self.token_count = token_count
            return True
        return False

<<<<<<< HEAD
    def exceeds_limit(self) -> bool:
        if self.token_count > app_config.sentence_transformer.max_seq_length:
            logger.warning("Text too long! %i tokens: %s", self.token_count, self.text_to_encode)
            return True
        return False
=======
    def is_valid(self) -> bool:
        if self.token_count > app_config.sentence_transformer.max_seq_length:
            logger.warning(
                "Text too long with %i tokens: %s", self.token_count, self.text_to_encode
            )
            return False
        return True
>>>>>>> a732519b


def _create_chunks(
    json_items: Sequence[dict[str, str]],
    doc_attribs: dict[str, str],
) -> Sequence[tuple[Document, Sequence[Chunk], Sequence[SplitWithContextText]]]:
    urls_processed: set[str] = set()
    result = []
    for item in json_items:
        if item["url"] in urls_processed:
            # Workaround for duplicate items from web scraping
            logger.warning("Skipping duplicate URL: %s", item["url"])
            continue

        name = item["title"]
        logger.info("Processing: %s (%s)", name, item["url"])
        urls_processed.add(item["url"])

        content = item.get("main_content", item.get("main_primary"))
        assert content, f"Item {name} has no main_content or main_primary"

        document = Document(name=name, content=content, source=item["url"], **doc_attribs)
        chunks, splits = _chunk_page(document, content)
        result.append((document, chunks, splits))
    return result
<<<<<<< HEAD

=======
>>>>>>> a732519b

def _chunk_page(
    document: Document, content: str
) -> tuple[Sequence[Chunk], Sequence[SplitWithContextText]]:
    splits: list[SplitWithContextText] = []
    for headings, text in split_markdown_by_heading(f"# {document.name}\n\n" + content):
        # Start a new split for each heading
        section_splits = _split_heading_section(headings, text)
        splits.extend(section_splits)

<<<<<<< HEAD
    chunks = [
        Chunk(
            document=document,
            content=split.text,
            headings=split.headings,
            num_splits=len(splits),
            split_index=index,
            tokens=split.token_count,
        )
        for index, split in enumerate(splits)
    ]
    return chunks, splits

=======
def _chunk_page(
    document: Document, content: str
) -> tuple[Sequence[Chunk], Sequence[SplitWithContextText]]:
    splits: list[SplitWithContextText] = []
    for headings, text in split_markdown_by_heading(f"# {document.name}\n\n" + content):
        # Start a new split for each heading
        section_splits = _split_heading_section(headings, text)
        splits.extend(section_splits)

    chunks = [
        Chunk(
            document=document,
            content=split.text,
            headings=split.headings,
            num_splits=len(splits),
            split_index=index,
            tokens=split.token_count,
        )
        for index, split in enumerate(splits)
    ]
    return chunks, splits

>>>>>>> a732519b

# MarkdownHeaderTextSplitter splits text by "\n" then calls aggregate_lines_to_chunks() to reaggregate
# paragraphs using "  \n", so "\n\n" is replaced by "  \n"
MarkdownHeaderTextSplitter_DELIMITER = "  \n"


def _split_heading_section(headings: Sequence[str], text: str) -> list[SplitWithContextText]:
    # Add headings to the context_str; other context can also be added
    context_str = "\n".join(headings)
    logger.debug("New heading: %s", headings)

<<<<<<< HEAD
    # Keep intro sentence with the subsequent list or table
    text = re.sub(
        rf"{MarkdownHeaderTextSplitter_DELIMITER}^( *[\-\*\+] )",
        r"\n\n\1",
        text,
        flags=re.MULTILINE,
    )
    text = re.sub(
        rf"{MarkdownHeaderTextSplitter_DELIMITER}^(\| )", r"\n\n\1", text, flags=re.MULTILINE
    )

=======
>>>>>>> a732519b
    splits: list[SplitWithContextText] = []
    # Split content by MarkdownHeaderTextSplitter_DELIMITER, then gather into the largest chunks
    # that tokenize to less than the max_seq_length
    paragraphs = text.split(MarkdownHeaderTextSplitter_DELIMITER)
    # Start new split with the first paragraph
<<<<<<< HEAD
    _create_splits(headings, context_str, splits, paragraphs)

    if len(splits) == 1:
        logger.debug("Section fits in 1 chunk: %s", headings[-1])
    else:
        logger.info("Split %i has %i tokens", len(splits), splits[-1].token_count)
        logger.info("Partitioned section into %i splits", len(splits))
        logger.debug("\n".join([f"[Split {i}]: {s.text_to_encode}" for i, s in enumerate(splits)]))
    return splits


def _create_splits(
    headings: Sequence[str],
    context_str: str,
    splits: list[SplitWithContextText],
    paragraphs: Sequence[str],
    delimiter: str = "\n\n",
) -> None:
    splits.append(SplitWithContextText(headings, paragraphs[0], context_str))
    logger.debug("Paragraph0: %r", paragraphs[0])
    for paragraph in paragraphs[1:]:
        logger.debug("Paragraph: %r", paragraph)
        _split_large_text_block(headings, context_str, splits)

        if not paragraph:
            continue
        if splits[-1].add_if_within_limit(paragraph, delimiter):
=======
    splits.append(SplitWithContextText(headings, paragraphs[0], context_str))
    for paragraph in paragraphs[1:]:
        if not paragraph:
            continue
        if splits[-1].add_if_within_limit(paragraph):
>>>>>>> a732519b
            logger.debug("adding to Split %i => %i tokens", len(splits), splits[-1].token_count)
        else:
            logger.info("Split %i has %i tokens", len(splits), splits[-1].token_count)
            # Start new split since longer_split will exceed max_seq_length
            splits.append(SplitWithContextText(headings, paragraph, context_str))
<<<<<<< HEAD
    _split_large_text_block(headings, context_str, splits)

    for split in splits:
        assert (
            not split.exceeds_limit()
        ), f"token_count: {split.token_count} > {app_config.sentence_transformer.max_seq_length}"


def _split_large_text_block(
    headings: Sequence[str], context_str: str, splits: list[SplitWithContextText]
) -> None:
    split = splits[-1]  # SplitWithContextText(headings, text_block, context_str)
    context_token_count = len(tokenize(f"{context_str}\n\n"))
    token_limit = app_config.sentence_transformer.max_seq_length - context_token_count
    if split.exceeds_limit():
        # Try to detect list items in the text_block
        intro_sentence, list_items = deconstruct_list(split.text)
        if list_items:
            splits.pop()
            logger.info(
                "Split text_block into %i list items with intro: %r",
                len(list_items),
                intro_sentence,
            )
            chunk_texts = reconstruct_list(token_limit, intro_sentence, list_items)
            _create_splits(headings, context_str, splits, chunk_texts)
        elif "| --- |" in split.text:
            table_intro_sentence, table_header, table_items = deconstruct_table(split.text)
            splits.pop()
            logger.info(
                "Split text_block into %i table items with intro: %r",
                len(table_items),
                table_intro_sentence,
            )
            chunk_texts = reconstruct_table(
                token_limit, table_intro_sentence, table_header, table_items
            )
            _create_splits(headings, context_str, splits, chunk_texts)
        elif split.text.count("\n") > 2:
            # Split text_block into smaller text_blocks
            chunk_texts = split.text.split("\n")
            splits.pop()
            logger.info("Split text_block into %i smaller text_blocks", len(chunk_texts))
            _create_splits(headings, context_str, splits, chunk_texts, delimiter="\n")
        else:
            raise ValueError(
                f"Cannot split long ({split.token_count} tokens) text_block: {split.text}"
            )
=======

    if len(splits) == 1:
        logger.info("Heading section fits in 1 chunk: %s", headings[-1])
    else:
        logger.info("Split %i has %i tokens", len(splits), splits[-1].token_count)
        logger.info("Partitioned heading section into %i splits", len(splits))
        logger.debug("\n".join([f"[Split {i}]: {s.text_to_encode}" for i, s in enumerate(splits)]))

    # Temporary: remove splits that are too long; TODO: fix in a separate PR
    valid_splits = [split for split in splits if split.is_valid()]
    return valid_splits
>>>>>>> a732519b


def main() -> None:
    process_and_ingest_sys_args(sys.argv, logger, _ingest_edd_web)<|MERGE_RESOLUTION|>--- conflicted
+++ resolved
@@ -9,7 +9,6 @@
 from src.adapters import db
 from src.app_config import app_config
 from src.db.models.document import Chunk, Document
-<<<<<<< HEAD
 from src.util.ingest_utils import (
     add_embeddings,
     deconstruct_list,
@@ -19,9 +18,6 @@
     reconstruct_table,
     tokenize,
 )
-=======
-from src.util.ingest_utils import add_embeddings, process_and_ingest_sys_args, tokenize
->>>>>>> a732519b
 from src.util.string_utils import remove_links, split_markdown_by_heading
 
 logger = logging.getLogger(__name__)
@@ -36,18 +32,10 @@
         json_items = json.load(json_file)
 
     # First, split all json_items into chunks (fast) to debug any issues quickly
-<<<<<<< HEAD
     all_chunks = _create_chunks(json_items, doc_attribs)
     logger.info("Done splitting %d webpages into %d chunks", len(json_items), sum(len(chunks) for _, chunks, _ in all_chunks))
     for document, chunks, splits in all_chunks:
     for document, chunks, splits in _create_chunks(json_items, doc_attribs):
-=======
-    for document, chunks, splits in _create_chunks(json_items, doc_attribs):
-        if not splits:
-            # Temporary: skip documents with no splits; TODO: fix in a separate PR
-            continue
-
->>>>>>> a732519b
         logger.info("Adding embeddings for %r", document.source)
         # Next, add embeddings to each chunk (slow)
         add_embeddings(chunks, [s.text_to_encode for s in splits])
@@ -76,21 +64,11 @@
             return True
         return False
 
-<<<<<<< HEAD
     def exceeds_limit(self) -> bool:
         if self.token_count > app_config.sentence_transformer.max_seq_length:
             logger.warning("Text too long! %i tokens: %s", self.token_count, self.text_to_encode)
             return True
         return False
-=======
-    def is_valid(self) -> bool:
-        if self.token_count > app_config.sentence_transformer.max_seq_length:
-            logger.warning(
-                "Text too long with %i tokens: %s", self.token_count, self.text_to_encode
-            )
-            return False
-        return True
->>>>>>> a732519b
 
 
 def _create_chunks(
@@ -116,11 +94,8 @@
         chunks, splits = _chunk_page(document, content)
         result.append((document, chunks, splits))
     return result
-<<<<<<< HEAD
-
-=======
->>>>>>> a732519b
-
+
+  
 def _chunk_page(
     document: Document, content: str
 ) -> tuple[Sequence[Chunk], Sequence[SplitWithContextText]]:
@@ -130,7 +105,6 @@
         section_splits = _split_heading_section(headings, text)
         splits.extend(section_splits)
 
-<<<<<<< HEAD
     chunks = [
         Chunk(
             document=document,
@@ -144,30 +118,6 @@
     ]
     return chunks, splits
 
-=======
-def _chunk_page(
-    document: Document, content: str
-) -> tuple[Sequence[Chunk], Sequence[SplitWithContextText]]:
-    splits: list[SplitWithContextText] = []
-    for headings, text in split_markdown_by_heading(f"# {document.name}\n\n" + content):
-        # Start a new split for each heading
-        section_splits = _split_heading_section(headings, text)
-        splits.extend(section_splits)
-
-    chunks = [
-        Chunk(
-            document=document,
-            content=split.text,
-            headings=split.headings,
-            num_splits=len(splits),
-            split_index=index,
-            tokens=split.token_count,
-        )
-        for index, split in enumerate(splits)
-    ]
-    return chunks, splits
-
->>>>>>> a732519b
 
 # MarkdownHeaderTextSplitter splits text by "\n" then calls aggregate_lines_to_chunks() to reaggregate
 # paragraphs using "  \n", so "\n\n" is replaced by "  \n"
@@ -179,7 +129,6 @@
     context_str = "\n".join(headings)
     logger.debug("New heading: %s", headings)
 
-<<<<<<< HEAD
     # Keep intro sentence with the subsequent list or table
     text = re.sub(
         rf"{MarkdownHeaderTextSplitter_DELIMITER}^( *[\-\*\+] )",
@@ -191,14 +140,11 @@
         rf"{MarkdownHeaderTextSplitter_DELIMITER}^(\| )", r"\n\n\1", text, flags=re.MULTILINE
     )
 
-=======
->>>>>>> a732519b
     splits: list[SplitWithContextText] = []
     # Split content by MarkdownHeaderTextSplitter_DELIMITER, then gather into the largest chunks
     # that tokenize to less than the max_seq_length
     paragraphs = text.split(MarkdownHeaderTextSplitter_DELIMITER)
     # Start new split with the first paragraph
-<<<<<<< HEAD
     _create_splits(headings, context_str, splits, paragraphs)
 
     if len(splits) == 1:
@@ -226,19 +172,11 @@
         if not paragraph:
             continue
         if splits[-1].add_if_within_limit(paragraph, delimiter):
-=======
-    splits.append(SplitWithContextText(headings, paragraphs[0], context_str))
-    for paragraph in paragraphs[1:]:
-        if not paragraph:
-            continue
-        if splits[-1].add_if_within_limit(paragraph):
->>>>>>> a732519b
             logger.debug("adding to Split %i => %i tokens", len(splits), splits[-1].token_count)
         else:
             logger.info("Split %i has %i tokens", len(splits), splits[-1].token_count)
             # Start new split since longer_split will exceed max_seq_length
             splits.append(SplitWithContextText(headings, paragraph, context_str))
-<<<<<<< HEAD
     _split_large_text_block(headings, context_str, splits)
 
     for split in splits:
@@ -287,19 +225,6 @@
             raise ValueError(
                 f"Cannot split long ({split.token_count} tokens) text_block: {split.text}"
             )
-=======
-
-    if len(splits) == 1:
-        logger.info("Heading section fits in 1 chunk: %s", headings[-1])
-    else:
-        logger.info("Split %i has %i tokens", len(splits), splits[-1].token_count)
-        logger.info("Partitioned heading section into %i splits", len(splits))
-        logger.debug("\n".join([f"[Split {i}]: {s.text_to_encode}" for i, s in enumerate(splits)]))
-
-    # Temporary: remove splits that are too long; TODO: fix in a separate PR
-    valid_splits = [split for split in splits if split.is_valid()]
-    return valid_splits
->>>>>>> a732519b
 
 
 def main() -> None:
