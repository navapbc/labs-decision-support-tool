--- conflicted
+++ resolved
@@ -69,11 +69,7 @@
     subsections: Sequence[Subsection],
     raw_response: str,
 ) -> str:
-<<<<<<< HEAD
     response_with_citations = reify_citations(raw_response, subsections, FormattingConfig())
-=======
-    response_with_citations = reify_citations(raw_response, subsections, data_source="Guru")
->>>>>>> 1a633dce
 
     cards_html = ""
     for chunk_with_score in chunks_with_scores[:chunks_shown_max_num]:
@@ -182,13 +178,7 @@
 
     # This heading is important to prevent Chainlit from embedding citations_html
     # as the next part of a a list in response_with_citations
-<<<<<<< HEAD
     response_with_citations = to_html(_add_citation_links(raw_response, remapped_citations, config))
-=======
-    response_with_citations = to_html(
-        _add_citation_links(raw_response, remapped_citations, data_source)
-    )
->>>>>>> 1a633dce
     if citations_html:
         return (
             "<div>"
@@ -248,11 +238,7 @@
     subsections: Sequence[Subsection],
     raw_response: str,
 ) -> str:
-<<<<<<< HEAD
     response_with_citations = reify_citations(raw_response, subsections, BemFormattingConfig())
-=======
-    response_with_citations = reify_citations(raw_response, subsections, data_source="BEM")
->>>>>>> 1a633dce
 
     documents = _get_bem_documents_to_show(
         chunks_shown_max_num, chunks_shown_min_score, list(chunks_with_scores)
@@ -366,31 +352,20 @@
     return chunk_content
 
 
-<<<<<<< HEAD
 def reify_citations(
     response: str, subsections: Sequence[Subsection], config: FormattingConfig
 ) -> str:
     remapped_citations = remap_citation_ids(subsections, response)
     return _add_citation_links(response, remapped_citations, config)
-=======
-def reify_citations(response: str, subsections: Sequence[Subsection], data_source: str) -> str:
-    remapped_citations = remap_citation_ids(subsections, response)
-    return _add_citation_links(response, remapped_citations, data_source)
->>>>>>> 1a633dce
 
 
 _footnote_id = random.randint(0, 1000000)
 _footnote_index = 0
 
 
-<<<<<<< HEAD
 # FIXME: Refactor to reduce code replication with replace_citation_ids()
 def _add_citation_links(
     response: str, remapped_citations: dict[str, Subsection], config: FormattingConfig
-=======
-def _add_citation_links(
-    response: str, remapped_citations: dict[str, Subsection], data_source: str
->>>>>>> 1a633dce
 ) -> str:
     global _footnote_id
     _footnote_id += 1
@@ -407,16 +382,7 @@
             return ""
 
         chunk = remapped_citations[citation_id].chunk
-<<<<<<< HEAD
         link = config.get_superscript_link(chunk)
-=======
-        if data_source == "BEM":
-            link = get_bem_url(chunk.document.name) if "BEM" in chunk.document.name else "#"
-            link += "#page=" + str(chunk.page_number) if chunk.page_number else ""
-        else:
-            link = chunk.document.source if chunk.document.source else "#"
->>>>>>> 1a633dce
-
         citation = f"<sup><a href={link!r}>{remapped_citations[citation_id].id}</a>&nbsp;</sup>"
 
         global _footnote_index
