--- conflicted
+++ resolved
@@ -143,23 +143,21 @@
     return "<div>" + response_with_citations + "</div>"
 
 
-<<<<<<< HEAD
 def format_web_subsections(
     chunks_shown_max_num: int,
     chunks_shown_min_score: float,
     chunks_with_scores: Sequence[ChunkWithScore],
+    subsections: Sequence[ChunkWithSubsection],
     raw_response: str,
 ) -> str:
     global _accordion_id
 
-    response_with_citations = to_html(reify_citations_with_scores(raw_response, chunks_with_scores))
-
-    chunks = [c.chunk for c in chunks_with_scores]
-    context = split_into_subsections(chunks)
-    citation_to_numbers = dereference_citations(context, raw_response)
+    remapped_citations = remap_citation_ids(subsections, raw_response)
+    response_with_citations = to_html(_add_citation_links(raw_response, remapped_citations))
+
 
     citations_html = ""
-    for citation, citation_number in citation_to_numbers.items():
+    for _, citation in remapped_citations.items():
         _accordion_id += 1
         chunk = citation.chunk
         formatted_subsection = to_html(citation.subsection)
@@ -178,7 +176,7 @@
                     class="usa-accordion__button"
                     aria-expanded="false"
                     aria-controls="a-{_accordion_id}">
-                    {citation_number}. {chunk.document.name}
+                    {citation.id}. {chunk.document.name}
                 </button>
             </h4>
             <div id="a-{_accordion_id}" class="usa-accordion__content usa-prose" hidden>
@@ -198,7 +196,6 @@
             + "</div>"
         )
     return "<div>" + response_with_citations + "</div>"
-=======
 ChunkWithCitation = tuple[Chunk, Sequence[ChunkWithSubsection]]
 
 
@@ -220,7 +217,6 @@
             citations_by_document[doc].append((chunk, list(subsection_list)))
 
     return citations_by_document
->>>>>>> 9e1a45ca
 
 
 def format_bem_documents(
