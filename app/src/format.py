import logging
import random
import re
from typing import OrderedDict, Sequence

<<<<<<< HEAD
from src.citations import (
    combine_citations_by_document,
    dereference_citations,
    reify_citations_with_scores,
    split_into_subsections,
)
=======
import markdown

from src.citations import dereference_citations, reify_citations_with_scores, split_into_subsections
>>>>>>> 093a0077
from src.db.models.document import Chunk, ChunkWithScore, Document
from src.util.bem_util import get_bem_url, replace_bem_with_link

logger = logging.getLogger(__name__)

# We need a unique identifier for each accordion,
# even across multiple calls to this function.
# Choose a random number to avoid id collisions when hotloading the app during development.
_accordion_id = random.randint(0, 1000000)


def format_guru_cards(
    chunks_shown_max_num: int,
    chunks_shown_min_score: float,
    chunks_with_scores: Sequence[ChunkWithScore],
    raw_response: str,
) -> str:
    response_with_citations = reify_citations_with_scores(raw_response, chunks_with_scores)

    cards_html = ""
    for chunk_with_score in chunks_with_scores[:chunks_shown_max_num]:
        document = chunk_with_score.chunk.document
        if chunk_with_score.score < chunks_shown_min_score:
            logger.info(
                "Skipping chunk with score less than %f: %s",
                chunks_shown_min_score,
                document.name,
            )
            continue
        cards_html += _format_to_accordion_html(document=document, score=chunk_with_score.score)

    return response_with_citations + "<h3>Related Guru cards</h3>" + cards_html


def _get_bem_documents_to_show(
    chunks_shown_max_num: int,
    chunks_shown_min_score: float,
    chunks_with_scores: list[ChunkWithScore],
) -> OrderedDict[Document, list[ChunkWithScore]]:
    chunks_with_scores.sort(key=lambda c: c.score, reverse=True)

    # Build a dictionary of documents with their associated chunks,
    # Ordered by the highest score of each chunk associated with the document
    documents: OrderedDict[Document, list[ChunkWithScore]] = OrderedDict()
    for chunk_with_score in chunks_with_scores[:chunks_shown_max_num]:
        document = chunk_with_score.chunk.document
        if chunk_with_score.score < chunks_shown_min_score:
            logger.info(
                "Skipping chunk with score less than %f: %s",
                chunks_shown_min_score,
                chunk_with_score.chunk.document.name,
            )
            continue

        if document in documents:
            documents[document].append(chunk_with_score)
        else:
            documents[document] = [chunk_with_score]

    return documents


def to_html(text: str) -> str:
    # markdown expects '\n' before the start of a list
    corrected_text = re.sub(r"^- ", "\n- ", text, flags=re.MULTILINE, count=1)
    return markdown.markdown(corrected_text)


def format_bem_subsections(
    chunks_shown_max_num: int,
    chunks_shown_min_score: float,
    chunks_with_scores: Sequence[ChunkWithScore],
    raw_response: str,
) -> str:
    global _accordion_id

    response_with_citations = to_html(reify_citations_with_scores(raw_response, chunks_with_scores))

    chunks = [c.chunk for c in chunks_with_scores]
    context = split_into_subsections(chunks)
    citation_to_numbers = dereference_citations(context, raw_response)
    citations_html = ""
<<<<<<< HEAD

    citations_by_document = combine_citations_by_document(citation_to_numbers)
    for document, chunk_list in citations_by_document.items():
        for chunk in chunk_list:
            for citation, grouped_citations in chunk.items():
                _accordion_id += 1
                citation_body = ""
                citation_numbers = []
                for citation_item in grouped_citations:
                    for citation_number, subsection in citation_item.items():
                        citation_numbers.append(f"{citation_number}")
                        citation_body += f'<div>Citation #{citation_number}: </div><div class="margin-left-2 border-left-1 border-base-lighter padding-left-2">{subsection}</div>'

                formatted_citation_body = replace_bem_with_link(citation_body)
                bem_url_for_page = get_bem_url(document.name)
                if citation.page_number:
                    bem_url_for_page += "#page=" + str(citation.page_number)

                citation_headings = (
                    "<p>" + " → ".join(citation.headings) + "</p>" if citation.headings else ""
                )
                citation_link = (
                    (
                        f"<p><a href={bem_url_for_page!r}>Open document to page {citation.page_number}</a></p>"
                    )
                    if citation.page_number
                    else ""
                )
            citations_html += f"""
            <div class="usa-accordion" id=accordion-{_accordion_id}>
                <h4 class="usa-accordion__heading">
                    <button
                        type="button"
                        class="usa-accordion__button"
                        aria-expanded="false"
                        aria-controls="a-{_accordion_id}">
                        {",".join(citation_numbers)}. {document.name}
                    </button>
                </h4>
                <div id="a-{_accordion_id}" class="usa-accordion__content usa-prose" hidden>
                    {citation_headings}
                    {formatted_citation_body}
                    {citation_link}
                </div>
            </div>"""
=======
    for citation, citation_number in citation_to_numbers.items():
        _accordion_id += 1
        chunk = citation.chunk
        subsection = citation.subsection

        formatted_subsection = to_html(replace_bem_with_link(subsection))
        bem_url_for_page = get_bem_url(chunk.document.name)
        if chunk.page_number:
            bem_url_for_page += "#page=" + str(chunk.page_number)

        citation_headings = "<p>" + " → ".join(chunk.headings) + "</p>" if chunk.headings else ""
        citation_body = f'<div class="margin-left-2 border-left-1 border-base-lighter padding-left-2">{formatted_subsection}</div>'
        citation_link = (
            (f"<p><a href={bem_url_for_page!r}>Open document to page {chunk.page_number}</a></p>")
            if chunk.page_number
            else ""
        )
        citations_html += f"""
        <div class="usa-accordion" id=accordion-{_accordion_id}>
            <h4 class="usa-accordion__heading">
                <button
                    type="button"
                    class="usa-accordion__button"
                    aria-expanded="false"
                    aria-controls="a-{_accordion_id}">
                    {citation_number}. {chunk.document.name}
                </button>
            </h4>
            <div id="a-{_accordion_id}" class="usa-accordion__content usa-prose" hidden>
                {citation_headings}
                {citation_body}
                {citation_link}
            </div>
        </div>"""
>>>>>>> 093a0077

    # This heading is important to prevent Chainlit from embedding citations_html
    # as the next part of a a list in response_with_citations
    if citations_html:
        return (
            "<div>"
            + response_with_citations
            + "</div><h3>Source(s)</h3><div>"
            + citations_html
            + "</div>"
        )
    return "<div>" + response_with_citations + "</div>"


def format_bem_documents(
    chunks_shown_max_num: int,
    chunks_shown_min_score: float,
    chunks_with_scores: Sequence[ChunkWithScore],
    raw_response: str,
) -> str:
    response_with_citations = reify_citations_with_scores(raw_response, chunks_with_scores)

    documents = _get_bem_documents_to_show(
        chunks_shown_max_num, chunks_shown_min_score, list(chunks_with_scores)
    )

    return response_with_citations + _format_to_accordion_group_html(documents)


def _format_to_accordion_html(document: Document, score: float) -> str:
    global _accordion_id
    _accordion_id += 1
    similarity_score = f"<p>Similarity Score: {str(score)}</p>"

    return f"""
    <div class="usa-accordion" id=accordion-{_accordion_id}>
        <h4 class="usa-accordion__heading">
            <button
                type="button"
                class="usa-accordion__button"
                aria-expanded="false"
                aria-controls="a-{_accordion_id}"
                >
                <a href='https://link'>{document.name}</a>
            </button>
        </h4>
        <div id="a-{_accordion_id}" class="usa-accordion__content usa-prose" hidden>
            "<p>" + " → ".join(chunk.headings) + "</p>" if chunk.headings else ""
            {"<p>" + document.content.strip() if document.content else ""}</p>
            {similarity_score}
        </div>
    </div>"""


def _format_to_accordion_group_html(documents: OrderedDict[Document, list[ChunkWithScore]]) -> str:
    global _accordion_id
    html = ""
    citation_number = 1
    for document in documents:
        citations = ""
        _accordion_id += 1

        citation_number_start = citation_number

        for chunk_with_score in documents[document]:
            chunk = chunk_with_score.chunk

            formatted_chunk = _add_ellipses(chunk)
            formatted_chunk = replace_bem_with_link(formatted_chunk)

            # Adjust markdown for lists so Chainlit renders correctly
            formatted_chunk = re.sub("^ - ", "- ", formatted_chunk, flags=re.MULTILINE)
            if formatted_chunk.startswith("- "):
                formatted_chunk = "\n" + formatted_chunk

            bem_url_for_page = get_bem_url(document.name)
            if chunk.page_number:
                bem_url_for_page += "#page=" + str(chunk.page_number)

            citation_heading = f"<h4>Citation {citation_number}:</h4>"
            chunk_headings = "<p>" + " → ".join(chunk.headings) + "</p>" if chunk.headings else ""
            citation_body = f'<div class="margin-left-2 border-left-1 border-base-lighter padding-left-2">{formatted_chunk}</div>'
            citation_link = (
                (
                    f"<p><a href={bem_url_for_page!r}>Open document to page {chunk.page_number}</a></p>"
                )
                if chunk.page_number
                else ""
            )
            citations += citation_heading + chunk_headings + citation_body + citation_link

            citation_number += 1

        citation_number_end = citation_number - 1
        citation_range = (
            f"Citation {citation_number_start}"
            if citation_number_start == citation_number_end
            else f"Citations {citation_number_start} - {citation_number_end}"
        )

        html += f"""
            <div class="usa-accordion" id=accordion-{_accordion_id}>
                <h4 class="usa-accordion__heading">
                    <button
                        type="button"
                        class="usa-accordion__button"
                        aria-expanded="false"
                        aria-controls="a-{_accordion_id}"
                        >
                        <a href="{get_bem_url(document.name)}">{document.name}</a> ({citation_range})
                    </button>
                </h4>
                <div id="a-{_accordion_id}" class="usa-accordion__content usa-prose" hidden>
                {citations}
                </div>
            </div>"""  # noqa: B907

    return "\n<h3>Source(s)</h3>" + html if html else ""


def _add_ellipses(chunk: Chunk) -> str:
    chunk_content = chunk.content
    if chunk.num_splits != 0:
        if chunk.split_index == 0:
            return f"{chunk_content} ..."
        elif chunk.split_index == chunk.num_splits:
            return f"... {chunk_content}"
        else:
            return f"... {chunk_content} ..."
    return chunk_content<|MERGE_RESOLUTION|>--- conflicted
+++ resolved
@@ -3,18 +3,14 @@
 import re
 from typing import OrderedDict, Sequence
 
-<<<<<<< HEAD
 from src.citations import (
     combine_citations_by_document,
     dereference_citations,
     reify_citations_with_scores,
     split_into_subsections,
 )
-=======
 import markdown
 
-from src.citations import dereference_citations, reify_citations_with_scores, split_into_subsections
->>>>>>> 093a0077
 from src.db.models.document import Chunk, ChunkWithScore, Document
 from src.util.bem_util import get_bem_url, replace_bem_with_link
 
@@ -97,7 +93,6 @@
     context = split_into_subsections(chunks)
     citation_to_numbers = dereference_citations(context, raw_response)
     citations_html = ""
-<<<<<<< HEAD
 
     citations_by_document = combine_citations_by_document(citation_to_numbers)
     for document, chunk_list in citations_by_document.items():
@@ -111,7 +106,7 @@
                         citation_numbers.append(f"{citation_number}")
                         citation_body += f'<div>Citation #{citation_number}: </div><div class="margin-left-2 border-left-1 border-base-lighter padding-left-2">{subsection}</div>'
 
-                formatted_citation_body = replace_bem_with_link(citation_body)
+                formatted_citation_body = to_html(replace_bem_with_link(citation_body))
                 bem_url_for_page = get_bem_url(document.name)
                 if citation.page_number:
                     bem_url_for_page += "#page=" + str(citation.page_number)
@@ -143,42 +138,6 @@
                     {citation_link}
                 </div>
             </div>"""
-=======
-    for citation, citation_number in citation_to_numbers.items():
-        _accordion_id += 1
-        chunk = citation.chunk
-        subsection = citation.subsection
-
-        formatted_subsection = to_html(replace_bem_with_link(subsection))
-        bem_url_for_page = get_bem_url(chunk.document.name)
-        if chunk.page_number:
-            bem_url_for_page += "#page=" + str(chunk.page_number)
-
-        citation_headings = "<p>" + " → ".join(chunk.headings) + "</p>" if chunk.headings else ""
-        citation_body = f'<div class="margin-left-2 border-left-1 border-base-lighter padding-left-2">{formatted_subsection}</div>'
-        citation_link = (
-            (f"<p><a href={bem_url_for_page!r}>Open document to page {chunk.page_number}</a></p>")
-            if chunk.page_number
-            else ""
-        )
-        citations_html += f"""
-        <div class="usa-accordion" id=accordion-{_accordion_id}>
-            <h4 class="usa-accordion__heading">
-                <button
-                    type="button"
-                    class="usa-accordion__button"
-                    aria-expanded="false"
-                    aria-controls="a-{_accordion_id}">
-                    {citation_number}. {chunk.document.name}
-                </button>
-            </h4>
-            <div id="a-{_accordion_id}" class="usa-accordion__content usa-prose" hidden>
-                {citation_headings}
-                {citation_body}
-                {citation_link}
-            </div>
-        </div>"""
->>>>>>> 093a0077
 
     # This heading is important to prevent Chainlit from embedding citations_html
     # as the next part of a a list in response_with_citations
