import json
import logging
import re
import sys
import uuid
from typing import BinaryIO

from smart_open import open as smart_open
from unstructured.documents.elements import Element
from unstructured.partition.pdf import partition_pdf

from src.adapters import db
from src.app_config import app_config
from src.db.models.document import Chunk, Document
from src.ingestion.pdf_elements import EnrichedText, TextType
from src.ingestion.pdf_postprocess import add_markdown, associate_stylings, group_texts
from src.ingestion.pdf_stylings import extract_stylings
from src.util import pdf_utils
from src.util.file_util import get_files
from src.util.ingest_utils import process_and_ingest_sys_args
from src.util.pdf_utils import Heading

logger = logging.getLogger(__name__)

# Print INFO messages since this is often run from the terminal
# during local development
logging.basicConfig(level=logging.INFO, format="%(asctime)s - %(levelname)s - %(message)s")


def _get_bem_title(file: BinaryIO, file_path: str) -> str:
    """
    Get the BEM number from the file path (e.g., 100.pdf) and the
    document title from the PDF meta data and combine, e.g.,:
    "BEM 100: Introduction Example"
    """
    pdf_info = pdf_utils.get_pdf_info(file)
    pdf_title = pdf_info.title or file_path
    bem_num = file_path.split("/")[-1].rsplit(".", 1)[0]
    return f"BEM {bem_num}: {pdf_title}"


def _ingest_bem_pdfs(
    db_session: db.Session,
    pdf_file_dir: str,
    doc_attribs: dict[str, str],
) -> None:
    file_list = get_files(pdf_file_dir)

    logger.info(
        "Processing PDFs in %s using %s with %s",
        pdf_file_dir,
        app_config.embedding_model,
        doc_attribs,
    )
    for file_path in file_list:
        if not file_path.endswith(".pdf"):
            continue

        logger.info("Processing file: %s", file_path)
        with smart_open(file_path, "rb") as file:
            grouped_texts = _parse_pdf(file)
            doc_attribs["name"] = _get_bem_title(file, file_path)
            document = Document(content="\n".join(g.text for g in grouped_texts), **doc_attribs)
            db_session.add(document)

            chunks = split_into_chunks(document, grouped_texts)
            _add_embeddings(chunks)
            db_session.add_all(chunks)

            _save_json(file_path, chunks)


def _parse_pdf(file: BinaryIO) -> list[EnrichedText]:
    enriched_texts = _enrich_texts(file)
    stylings = extract_stylings(file)
    associate_stylings(enriched_texts, stylings)
    markdown_texts = add_markdown(enriched_texts)
    grouped_texts = group_texts(markdown_texts)

    # Assign unique ids to each grouped text before they get split into chunks
    for text in grouped_texts:
        text.id = str(uuid.uuid1())
    assert len(set(text.id for text in grouped_texts)) == len(grouped_texts)

    return grouped_texts


def _enrich_texts(file: BinaryIO) -> list[EnrichedText]:
    unstuctured_elem_list = partition_pdf(file=file, strategy="fast")
    enrich_text_list = []

    outline: list[Heading] = pdf_utils.extract_outline(file)
    current_headings: list[Heading] = []
    for element in unstuctured_elem_list:
        if element.category == "Footer" or element.category == "Header":
            continue

        # Unstructured fails to categorize the date strings in the header,
        # so manually check for that and ignore those too
        if element.category == "UncategorizedText" and re.match(
            r"^\d{1,2}-\d{1,2}-\d{4}$", element.text
        ):
            continue

        if element.category == "Title":
            current_headings = _get_current_heading(outline, element, current_headings)
        try:
            enriched_text_item = EnrichedText(
                text=element.text,
                type=TextType(element.category),
                page_number=element.metadata.page_number,
                headings=current_headings,
                id=element._element_id,
            )
            enrich_text_list.append(enriched_text_item)
        except ValueError:
            logger.warning(
                f"{element.category} is not an accepted TextType, {element.text}, {element.metadata.page_number}"
            )
    return enrich_text_list


def _match_heading(
    outline: list[Heading], heading_name: str, page_number: int | None
) -> Heading | None:
    for heading in outline:
        if heading.pageno == page_number:
            # account for spacing differences in unstructured and pdfminer parsing
            heading_words = [word for word in heading.title.casefold() if not word.isspace()]
            element_words = [word for word in heading_name.casefold() if not word.isspace()]
            if heading_words == element_words:
                return heading
    return None


def _get_current_heading(
    outline: list[Heading], element: Element, current_headings: list[Heading]
) -> list[Heading]:
    if heading := _match_heading(outline, element.text, element.metadata.page_number):
        if heading.level == 1:
            current_headings = [heading]
        else:
            if heading.title != current_headings[-1].title:
                current_headings = current_headings[: heading.level - 1]
                current_headings.append(heading)
    else:
        logger.warning(f"Unable to match header: {element.text}, {element.metadata.page_number}")
    return current_headings


def split_into_chunks(document: Document, grouped_texts: list[EnrichedText]) -> list[Chunk]:
    """
    Given EnrichedTexts, convert the text to chunks and add them to the database.
    """
    chunks: list[Chunk] = []
    for paragraph in grouped_texts:
        assert paragraph.id is not None
        assert paragraph.page_number is not None

<<<<<<< HEAD
        # For iteration 1, log warning for overly long text
        embedding_model = app_config.sentence_transformer
        token_count = len(embedding_model.tokenizer.tokenize(paragraph.text))
        if token_count > embedding_model.max_seq_length:
            logger.warning("Text too long for embedding model: %s", paragraph.text[:100])
=======
>>>>>>> d92a1141
        text_chunks = [
            # For iteration 1, don't split the text -- just create 1 chunk.
            # TODO: TASK 3.a will split a paragraph into multiple chunks.
            Chunk(
                content=paragraph.text,
                document=document,
                page_number=paragraph.page_number,
                headings=[h.title for h in paragraph.headings],
            )
        ]
        chunks += text_chunks
    return chunks


def _add_embeddings(
    chunks: list[Chunk],
) -> None:
    embedding_model = app_config.sentence_transformer

    # Generate all the embeddings in parallel for speed
    embeddings = embedding_model.encode(
        [chunk.content for chunk in chunks],
        show_progress_bar=False,
    )

    for i, chunk in enumerate(chunks):
        chunk.mpnet_embedding = embeddings[i]  # type: ignore
        chunk.tokens = len(embedding_model.tokenizer.tokenize(chunk.content))
        if chunk.tokens > embedding_model.max_seq_length:
            logger.warning("Text too long for embedding model: %s", chunk.content[:100])


def _save_json(file_path: str, chunks: list[Chunk]) -> None:
    chunks_as_json = [chunk.to_json() for chunk in chunks]

    with smart_open(file_path + ".json", "w") as file:
        file.write(json.dumps(chunks_as_json))


def main() -> None:
    process_and_ingest_sys_args(sys.argv, logger, _ingest_bem_pdfs)<|MERGE_RESOLUTION|>--- conflicted
+++ resolved
@@ -157,14 +157,11 @@
         assert paragraph.id is not None
         assert paragraph.page_number is not None
 
-<<<<<<< HEAD
         # For iteration 1, log warning for overly long text
         embedding_model = app_config.sentence_transformer
         token_count = len(embedding_model.tokenizer.tokenize(paragraph.text))
         if token_count > embedding_model.max_seq_length:
             logger.warning("Text too long for embedding model: %s", paragraph.text[:100])
-=======
->>>>>>> d92a1141
         text_chunks = [
             # For iteration 1, don't split the text -- just create 1 chunk.
             # TODO: TASK 3.a will split a paragraph into multiple chunks.
