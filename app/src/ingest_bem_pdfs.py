import logging
import sys
import uuid
from dataclasses import dataclass
from typing import BinaryIO

from smart_open import open as smart_open

from src.adapters import db
from src.app_config import app_config
from src.db.models.document import Chunk, Document
from src.ingestion.pdf_elements import EnrichedText
from src.ingestion.pdf_postprocess import group_texts, to_markdown_texts
from src.util import pdf_utils
from src.util.file_util import get_files
from src.util.ingest_utils import process_and_ingest_sys_args
from src.util.pdf_utils import Heading

logger = logging.getLogger(__name__)

# Print INFO messages since this is often run from the terminal
# during local development
logging.basicConfig(level=logging.INFO, format="%(asctime)s - %(levelname)s - %(message)s")


def _get_bem_title(file: BinaryIO, file_path: str) -> str:
    """
    Get the BEM number from the file path (e.g., 100.pdf) and the
    document title from the PDF meta data, then put the document
    title in title case (e.g., INTRODUCTION EXAMPLE -> Introduction Example)
    and combine: "BEM 100: Introduction Example"
    """
    pdf_info = pdf_utils.get_pdf_info(file)
    pdf_title = pdf_info.title or file_path
    bem_num = file_path.split("/")[-1].rsplit(".", 1)[0]
    return f"BEM {bem_num}: {pdf_title}"


def _ingest_bem_pdfs(
    db_session: db.Session,
    pdf_file_dir: str,
    doc_attribs: dict[str, str],
) -> None:
    file_list = get_files(pdf_file_dir)

    logger.info(
        "Processing PDFs in %s using %s with %s",
        pdf_file_dir,
        app_config.embedding_model,
        doc_attribs,
    )
    for file_path in file_list:
        if not file_path.endswith(".pdf"):
            continue

        logger.info("Processing file: %s", file_path)
        with smart_open(file_path, "rb") as file:
            grouped_texts = _parse_pdf(file)

            doc_attribs["name"] = _get_bem_title(file, file_path)
            document = Document(content="\n".join(g.text for g in grouped_texts), **doc_attribs)
            db_session.add(document)
            chunks = split_into_chunks(document, grouped_texts)
            for chunk in chunks:
                _add_chunk(db_session, chunk.content, chunk.document, chunk.tokens)


def _parse_pdf(file: BinaryIO) -> list[EnrichedText]:
    enriched_texts = enrich_texts(file)
    markdown_texts = add_markdown(enriched_texts)
    grouped_texts = group_texts(markdown_texts)

    # Assign unique ids to each grouped text before they get split into chunks
    for text in grouped_texts:
        text.id = str(uuid.uuid1())
    assert len(set(text.id for text in grouped_texts)) == len(grouped_texts)
    return grouped_texts


def enrich_texts(file: BinaryIO) -> list[EnrichedText]:
    "Placeholder function. Will be implemented for DST-414, probably in a different file."
    outline: list[Heading] = pdf_utils.extract_outline(file)
    for _heading in outline:
        pass
    return []


<<<<<<< HEAD
=======
def add_markdown(enriched_texts: list[EnrichedText]) -> list[EnrichedText]:
    "Placeholder function. Will be implemented for DST-415, probably in a different file."
    return enriched_texts


>>>>>>> f1578ae4
@dataclass
class ChunkTemp:
    "Temporary class as we work through how we want to update document.py:Chunk"

    # Minimal fields from Chunk
    content: str
    tokens: int
    document: Document

    ## Following are new fields

    # For tracability back to a grouped_text
    grouped_text_id: str  # The id from grouped_texts
    parano: int
    text_type: str  # "paragraph" or "list"

    # Flatten 'page' data from grouped_texts
    page_number: int

    # Flattened 'headings' data from grouped_texts
    # (heading level is apparent and heading pageno is not needed)
    headings: list[str]
    # ['SOME LEVEL 1 HEADING', 'Some Level 2 Heading', 'Oh my! A 3rd level heading']

    # Number of splits (or chunks) the text was split into
    num_splits: int  # = 1 (if not split)
    # If not complete (num_splits > 1), specify the index starting from 0
    split_index: int = 0


def split_into_chunks(document: Document, grouped_texts: list[EnrichedText]) -> list[ChunkTemp]:
    """
    Given EnrichedTexts, convert the text to chunks and add them to the database.
    """
    chunks: list[ChunkTemp] = []
    for paragraph in grouped_texts:
        assert paragraph.id is not None
        assert paragraph.page_number is not None

        # For iteration 1, log warning for overly long text
        embedding_model = app_config.sentence_transformer
        token_count = len(embedding_model.tokenizer.tokenize(paragraph))
        if token_count > embedding_model.max_seq_length:
            logger.warning("Text too long for embedding model: %s", paragraph.text[:100])

        text_chunks = [
            # For iteration 1, don't split the text -- just create 1 chunk.
            # TODO: TASK 3.a will split a paragraph into multiple chunks.
            ChunkTemp(
                content=paragraph.text,
                tokens=len(paragraph.text.split()),
                document=document,
                grouped_text_id=paragraph.id,
                parano=0,  # TODO
                text_type=paragraph.type.name,
                page_number=paragraph.page_number,
                headings=[h.title for h in paragraph.headings],
                num_splits=1,
            )
        ]
        chunks += text_chunks
    return chunks


def _add_chunk(
    db_session: db.Session, chunk_text: str, document: Document, current_token_count: int
) -> None:
    embedding_model = app_config.sentence_transformer
    chunk_embedding = embedding_model.encode(chunk_text, show_progress_bar=False)
    chunk = Chunk(
        document=document,
        content=chunk_text,
        tokens=current_token_count,
        mpnet_embedding=chunk_embedding,
    )
    db_session.add(chunk)


def main() -> None:
    process_and_ingest_sys_args(sys.argv, logger, _ingest_bem_pdfs)<|MERGE_RESOLUTION|>--- conflicted
+++ resolved
@@ -10,7 +10,7 @@
 from src.app_config import app_config
 from src.db.models.document import Chunk, Document
 from src.ingestion.pdf_elements import EnrichedText
-from src.ingestion.pdf_postprocess import group_texts, to_markdown_texts
+from src.ingestion.pdf_postprocess import group_texts, add_markdown
 from src.util import pdf_utils
 from src.util.file_util import get_files
 from src.util.ingest_utils import process_and_ingest_sys_args
@@ -85,14 +85,6 @@
     return []
 
 
-<<<<<<< HEAD
-=======
-def add_markdown(enriched_texts: list[EnrichedText]) -> list[EnrichedText]:
-    "Placeholder function. Will be implemented for DST-415, probably in a different file."
-    return enriched_texts
-
-
->>>>>>> f1578ae4
 @dataclass
 class ChunkTemp:
     "Temporary class as we work through how we want to update document.py:Chunk"
