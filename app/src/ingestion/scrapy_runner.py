import argparse
import json
import logging
import os
import sys
from pprint import pprint

from scrapy import spiderloader
from scrapy.crawler import CrawlerProcess
from scrapy.utils.project import get_project_settings

logger = logging.getLogger(__name__)


# Typically, env variable SCRAPY_PROJECT should be set when calling this script.
# The SCRAPY_PROJECT env variable refers to the projects defined in scrapy.cfg
# and the folder that Scrapy uses to find Python files.
if "SCRAPY_PROJECT" not in os.environ:
    # This script is useful for postprocessing the json output.
    os.environ["SCRAPY_PROJECT"] = "scrapy_dst"


def run_spider(spider_name: str, output_json_filename: str) -> None:
    settings = get_project_settings()
    settings["FEEDS"] = {
        output_json_filename: {"format": "json"},
    }
    process = CrawlerProcess(settings)
    pprint(process.settings.copy_to_dict())

    # Remove the output file if it already exists so that Scrapy doesn't append to it
    if output_json_filename in os.listdir():
        os.remove(output_json_filename)

    # spider-name the name of one of the spiders (see *Spider.name)
    process.crawl(spider_name)
    process.start()  # the script will block here until the crawling is finished

    logger.info("Scraping results saved to %s", os.path.realpath(output_json_filename))


def postprocess_json(input_filename: str) -> None:
    # Postprocess the JSON output for readability
    with open(input_filename, "r", encoding="utf-8") as raw_json:
        data = json.load(raw_json)

        # This code could be moved to pipelines.py to be more formal
        with open(f"{input_filename}-pretty.json", "w", encoding="utf-8") as formatted_json:
            formatted_json.write(json.dumps(data, indent=4))
            logger.info("Formatted JSON saved to %s-pretty.json", input_filename)


def list_spiders() -> list[str]:
    settings = get_project_settings()
    spider_loader = spiderloader.SpiderLoader.from_settings(settings)
    return spider_loader.list()


def main() -> None:
    # Scrapy expects the scrapy.cfg file to be in the current working directory
    if "src" in os.listdir():
        os.chdir("src/ingestion")

    if len(sys.argv) == 1:
        spiders = list_spiders()
        datasets = [spider.removesuffix("_spider") for spider in spiders]
        print(f"Available datasets: {datasets}")
        return

<<<<<<< HEAD
DATASETS = {
    "edd": {},
    "la_policy": {},
    "irs": {
        "spider": "irs_web_spider",
    },
    "ca_public_charge": {},
    "ca_ftb": {},
    "ca_wic": {},
}


def main() -> None:
=======
>>>>>>> e462809c
    parser = argparse.ArgumentParser()
    parser.add_argument("dataset")
    parser.add_argument("--debug", action="store_true")

    args = parser.parse_args(sys.argv[1:])
    spider_id = f"{args.dataset}_spider"
    json_output = f"{spider_id.removesuffix("spider")}scrapings.json"

    run_spider(spider_id, json_output)
    if args.debug:
        postprocess_json(json_output)<|MERGE_RESOLUTION|>--- conflicted
+++ resolved
@@ -67,22 +67,6 @@
         print(f"Available datasets: {datasets}")
         return
 
-<<<<<<< HEAD
-DATASETS = {
-    "edd": {},
-    "la_policy": {},
-    "irs": {
-        "spider": "irs_web_spider",
-    },
-    "ca_public_charge": {},
-    "ca_ftb": {},
-    "ca_wic": {},
-}
-
-
-def main() -> None:
-=======
->>>>>>> e462809c
     parser = argparse.ArgumentParser()
     parser.add_argument("dataset")
     parser.add_argument("--debug", action="store_true")
