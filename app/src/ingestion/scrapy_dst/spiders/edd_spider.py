--- conflicted
+++ resolved
@@ -37,12 +37,7 @@
                     # Exclude WSINs (Workforce Services Information Notices)
                     "en/jobs_and_training/Information_Notices/wsin",
                     # Irrelevant pages
-<<<<<<< HEAD
-                    r"en/.*social-media-toolkit",
-                    r"en/.*Social-Media-Toolkit",
-=======
                     r"(?i)en/.*social-media-toolkit",
->>>>>>> 0be8f072
                 ),
                 allow_domains=allowed_domains,
                 deny_domains=(
