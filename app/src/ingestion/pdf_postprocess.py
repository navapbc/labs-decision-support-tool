--- conflicted
+++ resolved
@@ -5,7 +5,6 @@
 logger = logging.getLogger(__name__)
 
 
-<<<<<<< HEAD
 def add_markdown(enriched_texts: list[EnrichedText]) -> list[EnrichedText]:
     for enriched_text in enriched_texts:
         # Note that the links and stylings should be applied [TASK 2.a and 2.b] to the text before
@@ -18,12 +17,9 @@
 
 
 def _should_merge_list_text(text: EnrichedText, next_text: EnrichedText) -> bool:
-=======
-def should_merge_list_text(text: EnrichedText, next_text: EnrichedText) -> bool:
     if text.headings != next_text.headings:
         return False
 
->>>>>>> 194eee43
     if next_text.type != TextType.LIST_ITEM:
         return False
 
