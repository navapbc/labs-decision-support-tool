#!/usr/bin/env python3

"""
This creates API endpoints using FastAPI, which is compatible with Chainlit.
"""

import asyncio
import logging
import os
import time
import uuid
from contextlib import asynccontextmanager, contextmanager
from contextvars import ContextVar
from dataclasses import dataclass
<<<<<<< HEAD
from pathlib import Path
from typing import Any, AsyncGenerator, Coroutine, Generator, Optional, Sequence, Union
=======
from typing import Any, AsyncGenerator, Coroutine, Generator, Optional, Sequence
>>>>>>> 2e88b9f7

from asyncer import asyncify
from fastapi import APIRouter, FastAPI, HTTPException, Request, Response
from fastapi.responses import HTMLResponse
from lazify import LazyProxy
from pydantic import BaseModel
from sqlalchemy import select
from sse_starlette.sse import EventSourceResponse

import chainlit as cl
from chainlit.context import init_http_context as cl_init_context
from chainlit.data import get_data_layer as cl_get_data_layer
from chainlit.step import StepDict
from src import chat_engine
from src.adapters import db
from src.app_config import app_config
from src.chainlit_data import ChainlitPolyDataLayer, get_literal_data_layer, get_postgres_data_layer
from src.chat_engine import ChatEngineInterface
from src.citations import simplify_citation_numbers
from src.db.models.conversation import ChatMessage, UserSession
from src.db.models.document import Subsection
from src.generate import ChatHistory
from src.healthcheck import HealthCheck, health
from src.util.string_utils import format_highlighted_uri

logger = logging.getLogger(__name__)


@cl.data_layer
def chainlit_data_layer() -> ChainlitPolyDataLayer:
    data_layers = None
    if app_config.literal_api_key_for_api:
        data_layers = [
            get_postgres_data_layer(os.environ.get("DATABASE_URL")),
            get_literal_data_layer(app_config.literal_api_key_for_api),
        ]
    logger.info("API: creating chainlit_data_layer: ChainlitPolyDataLayer(%r)", data_layers)
    return ChainlitPolyDataLayer(data_layers)


@asynccontextmanager
async def lifespan(_app: FastAPI) -> AsyncGenerator[Any, None]:
    logger.info("Initializing API")
    # Initialize Chainlit Data Layer
    # cl_init_context() calls get_data_layer(), which creates an asyncpg connection pool,
    # which is available only in a single event loop used by FastAPI to respond to requests
    cl_init_context()
    yield
    logger.info("Cleaning up API")


router = APIRouter(prefix="/api", tags=["Chat API"], lifespan=lifespan)


@router.get("/healthcheck")
async def healthcheck(request: Request) -> HealthCheck:
    logger.info(request.headers)
    healthcheck_response = await health(request)
    return healthcheck_response


@router.get("/streaming-test", response_class=HTMLResponse)
async def streaming_test() -> str:
    """Serve the streaming test HTML page"""
    html_path = Path(__file__).parent.parent / "streaming-test.html"
    if not html_path.exists():
        raise HTTPException(status_code=404, detail="Streaming test page not found")

    return html_path.read_text()


# region: ===================  Session Management ===================


@dataclass
class ChatEngineSettings:
    engine_id: str
    # Non-None settings will be set for the engine
    retrieval_k: Optional[int] = None


@dataclass
class ChatSession:
    user_session: UserSession
    is_new: bool
    chat_engine_settings: ChatEngineSettings
    allowed_engines: list[str]
    # This user uuid is always retrieved from chainlit data layer so it doesn't need to be stored in the DB
    user_uuid: str | None = None


def __get_or_create_chat_session(
    user_id: str, session_id: str | None, new_session: bool
) -> ChatSession:
    "Creating/retrieving user's session from the DB"
    if user_session := _load_user_session(session_id):
        if new_session:
            raise HTTPException(
                status_code=409,
                detail=(f"Cannot start a new session {session_id!r} that already exists"),
            )

        logger.info("Found user session %r for: %s", session_id, user_id)
        if user_session.user_id != user_id:
            raise HTTPException(
                status_code=409,
                detail=f"Session {session_id!r} is not associated with user {user_id!r}",
            )
        session_created = False
    elif new_session:
        with dbsession.get().begin():  # session is auto-committed or rolled back upon exception
            user_session = UserSession(
                session_id=session_id or str(uuid.uuid4()),
                user_id=user_id,
                chat_engine_id="imagine-la",
                # Assign a new thread ID for the session
                # This will be used as Message/Step.thread_id and Thread.id when they're created
                lai_thread_id=str(uuid.uuid4()),
            )
            logger.info(
                "Creating new user session %r (thread.id %r) for user %r",
                user_session.session_id,
                user_session.lai_thread_id,
                user_id,
            )
            dbsession.get().add(user_session)
        session_created = True
    else:
        raise HTTPException(
            status_code=409,
            detail=f"Existing session {session_id!r} not found",
        )

    return ChatSession(
        user_session=user_session,
        is_new=session_created,
        chat_engine_settings=ChatEngineSettings(user_session.chat_engine_id),
        allowed_engines=["imagine-la"],
    )


async def __ensure_user_exists(
    user_id: str, user_meta: Optional[dict], new_session: bool
) -> cl.PersistedUser:
    stored_user = await cl_get_data_layer().get_user(user_id)
    if not stored_user and not new_session:
        raise HTTPException(status_code=404, detail=f"User {user_id!r} not found")

    if stored_user and user_meta:
        # Merge metadata from the stored user with user_meta if key doesn't already exist
        for key, value in stored_user.metadata.items():
            if key not in user_meta:
                user_meta[key] = value
        # If metadata is the same, assume there's no metadata to update
        if user_meta == stored_user.metadata:
            user_meta = None

    # If user doesn't exist or there is new metadata, create or update the user
    if not stored_user or user_meta:
        stored_user = await cl_get_data_layer().create_user(
            # display_name isn't persisted in Chainlit data layer
            cl.User(identifier=user_id, display_name=user_id, metadata=user_meta or {})
        )

    return stored_user


async def _init_chat_session(
    user_id: str,
    session_id: str | None,
    user_meta: Optional[dict] = None,
    new_session: bool = True,
) -> ChatSession:
    if user_id == "":
        user_id = "EMPTY_USER_ID"  # temporary fix for empty user_id
        # raise HTTPException(status_code=400, detail="user_id must be a non-empty string")

    # Also associate stored_user.id with the user_id and session
    chat_session = __get_or_create_chat_session(user_id, session_id, new_session)

    # Ensure user exists in storage
    stored_user = await __ensure_user_exists(user_id, user_meta, new_session)

    # cl_init_context() will use stored_user.id as the thread.user_id
    chat_session.user_uuid = stored_user.id

    # The thread_id is set in store_thread_id() after the thread is automatically created
    thread_id = chat_session.user_session.lai_thread_id
    # Set the thread ID in the http_context so that new cl.Message instances will be associated
    # with the thread when cl.MessageBase.__post_init__() accesses cl.context.session.thread_id.
    # The http_context uses ContextVars to avoid concurrency issues.
    # (There's also an init_ws_context() if we enable websocket support -- see chainlit.socket.py)
    cl_init_context(thread_id=thread_id, user=stored_user)
    return chat_session


def _load_user_session(session_id: str | None) -> Optional[UserSession]:
    if not session_id:
        return None
    with dbsession.get().begin():
        return (
            dbsession.get()
            .scalars(select(UserSession).where(UserSession.session_id == session_id))
            .first()
        )


def _load_chat_history(user_session: UserSession) -> ChatHistory:
    with dbsession.get().begin():
        db_user_session = dbsession.get().merge(user_session)
        session_msgs = db_user_session.chat_messages
        return [{"role": message.role, "content": message.content} for message in session_msgs]


# endregion
# region: ===================  Example API Endpoint and logging to LiteralAI  ===================

dbsession: ContextVar[db.Session] = ContextVar(
    "api_db_session", default=LazyProxy(app_config.db_session(), enable_cache=False)
)


@contextmanager
def db_session_context_var() -> Generator[db.Session, None, None]:
    with app_config.db_session() as db_session:
        token = dbsession.set(db_session)
        try:
            # Use dbsession.get() to get the session without having to pass it to nested functions.
            # Use `with dbsession.get().begin():` to auto-committed or rolled back upon exception.
            yield db_session
            # Auto-commit
            db_session.commit()
        finally:
            db_session.close()
            dbsession.reset(token)


async def persist_messages(
    request_step: StepDict,
    thread_name: str | None,
    process_request: Coroutine[None, None, tuple[Any, StepDict]],
) -> tuple[Any, StepDict]:
    """Asynchronously persist request and response messages

    A ChatSession is persisted in Thread and user_session tables
    - A session/thread is associated with only 1 user
    A Message is persisted in Step and chat_message tables
    - A message/step can have an author/name
    """
    tasks = []
    # Use get_data_layer() like in chainlit.server
    data_layer = cl_get_data_layer()
    # Creating the first step in a thread will also create the associated thread
    tasks.append(asyncio.create_task(data_layer.create_step(request_step)))

    if thread_name:
        # In the data layer, update_thread() can execute before or after create_step()
        tasks.append(
            asyncio.create_task(
                data_layer.update_thread(thread_id=request_step["threadId"], name=thread_name)
            )
        )

    # Wait for all tasks to finish before persisting response_step
    results = await asyncio.gather(process_request, *tasks)
    # Get result from process_request
    response, response_step = results[0]
    await data_layer.create_step(response_step)
    return response, response_step


# Make sure to use async functions for faster responses
@router.get("/engines")
async def engines(user_id: str, session_id: str | None = None) -> list[str]:
    # async def engines(user_id: Annotated[str, Query(min_length=1)]) -> list[str]:
    with db_session_context_var():
        user_meta = {"engines": True}
        session = await _init_chat_session(user_id, session_id, user_meta)
        # Only if new session (i.e., lai_thread_id hasn't been set), set the thread name
        thread_name = "API:/engines" if session.is_new else None

        request_step = cl.Message(
            content="List chat engines",  # content becomes the step.output
            author=session.user_session.user_id,  # author becomes the step.name
            type="user_message",
            metadata={
                "user_id": session.user_session.user_id,
                "user_uuid": session.user_uuid,
            },
        ).to_dict()

        async def process_request() -> tuple[list[str], StepDict]:
            response = [
                engine
                for engine in chat_engine.available_engines()
                if engine in session.allowed_engines
            ]

            resp_msg = cl.Message(
                content=str(response),
                type="system_message",
                # Set parent_id to have a hierarchy of messages in the thread
                parent_id=request_step["id"],
            ).to_dict()

            return response, resp_msg

        response, _resp_step = await persist_messages(request_step, thread_name, process_request())
        return response


class FeedbackRequest(BaseModel):
    user_id: str
    # user_id: Annotated[str, Query(min_length=1)]
    session_id: str
    response_id: str  # id of the chatbot response this feedback is about
    is_positive: bool  # if chatbot response answer is helpful or not
    comment: Optional[str] = None  # user comment for the feedback


@router.post("/feedback")
async def feedback(
    request: FeedbackRequest,
) -> Response:
    """Endpoint for creating feedback for a chatbot response message"""
    with db_session_context_var():
        try:
            await _init_chat_session(request.user_id, request.session_id, new_session=False)
            await cl_get_data_layer().upsert_feedback(
                cl.types.Feedback(
                    forId=request.response_id,
                    value=1 if request.is_positive else 0,
                    comment=request.comment,
                )
            )
            return Response(status_code=200)
        except Exception as e:
            raise HTTPException(
                status_code=500,
                detail=f"Error: {e}",
            ) from e


# endregion
# region: ===================  API Endpoints  ===================


class QueryRequest(BaseModel):
    session_id: str
    new_session: bool
    message: str
    user_id: str
    # user_id: Annotated[str, Query(min_length=1)]
    agency_id: Optional[str] = None
    beneficiary_id: Optional[str] = None


class QueryInitResponse(BaseModel):
    status: str = "processing"
    message_id: str


class Citation(BaseModel):
    citation_id: str
    source_id: str
    source_name: str
    source_dataset: str
    page_number: Optional[int] | None
    uri: Optional[str] | None
    headings: Sequence[str]
    citation_text: str

    @staticmethod
    def from_subsection(subsection: Subsection) -> "Citation":
        chunk = subsection.chunk
        highlighted_text_src = format_highlighted_uri(chunk.document.source, subsection.text)
        return Citation(
            citation_id=f"citation-{subsection.id}",
            source_id=str(chunk.document.id),
            source_name=chunk.document.name,
            source_dataset=chunk.document.dataset,
            page_number=chunk.page_number,
            uri=highlighted_text_src,
            headings=subsection.text_headings,
            citation_text=subsection.text,
        )


class QueryResponse(BaseModel):
    response_text: str
    alert_message: Optional[str] = None
    citations: list[Citation]

    # Populated after instantiation based on LiteralAI message ID
    response_id: Optional[str] = None


def get_chat_engine(session: ChatSession) -> ChatEngineInterface:
    engine_id = session.chat_engine_settings.engine_id
    # May want to cache engine instances rather than creating them for each request
    engine = chat_engine.create_engine(engine_id) if engine_id in session.allowed_engines else None
    if not engine:
        raise HTTPException(status_code=403, detail=f"Unknown engine: {engine_id}")
    for setting_name in engine.user_settings:
        setting_value = getattr(session.chat_engine_settings, setting_name, None)
        if setting_value is not None:
            setattr(engine, setting_name, setting_value)
    return engine


async def prepare_query_session(
    request: QueryRequest,
) -> tuple[ChatSession, Optional[str], StepDict]:
    """Prepares a query session with all necessary setup for both query and query_init endpoints."""
    user_meta = {}
    if request.agency_id is not None:
        user_meta["agency_id"] = request.agency_id
    if request.beneficiary_id is not None:
        user_meta["beneficiary_id"] = request.beneficiary_id

    session = await _init_chat_session(
        request.user_id, request.session_id, user_meta, request.new_session
    )

    # Only if new session, set the thread name
    thread_name = request.message.strip().splitlines()[0] if request.new_session else None
    request_step = cl.Message(
        author=session.user_session.user_id,
        content=request.message,
        type="user_message",
        metadata={
            "user_id": session.user_session.user_id,
            "user_uuid": session.user_uuid,
            "request": request.__dict__,
        },
    ).to_dict()

    return session, thread_name, request_step


@router.post("/query")
async def query(request: QueryRequest) -> QueryResponse:
    with db_session_context_var() as db_session:
        start_time = time.perf_counter()

        session, thread_name, request_step = await prepare_query_session(request)

        # Load and validate chat history
        chat_history = _load_chat_history(session.user_session)
        _validate_chat_history(request.session_id, request.new_session, chat_history)

        async def process_request() -> tuple[QueryResponse, StepDict]:
            engine = get_chat_engine(session)
            response, metadata = await run_query(engine, request.message, chat_history)

            response_step = cl.Message(
                content=response.response_text,
                type="assistant_message",
                parent_id=request_step["id"],
                metadata={
                    "citations": [c.__dict__ for c in response.citations],
                    "chat_history": chat_history,
                }
                | metadata,
            ).to_dict()
            return response, response_step

        response, response_step = await persist_messages(
            request_step, thread_name, process_request()
        )
        # An id is needed to later provide feedback on this message
        response.response_id = response_step["id"]

        duration = time.perf_counter() - start_time
        logger.info(f"Total /query endpoint execution took {duration:.2f} seconds")

        # If successful, update the DB; otherwise the DB will contain questions without responses
        with db_session.begin():
            # Now, add request and response messages to DB to be used for chat history in subsequent requests
            # TODO: Update _load_chat_history() to use Step records and remove ChatMessage table
            db_session.add(
                ChatMessage(session_id=request.session_id, role="user", content=request.message)
            )
            db_session.add(
                ChatMessage(
                    session_id=request.session_id,
                    role="assistant",
                    content=response.response_text,
                )
            )
    return response


@router.post("/query_init")
async def query_init(request: QueryRequest) -> QueryInitResponse:
    """
    Initializes a streaming query by storing the question and creating a message_id.
    Returns the message_id that the client will use to fetch the streaming response.
    """
    with db_session_context_var() as db_session:
        session, thread_name, request_step = await prepare_query_session(request)

        # Persist the question message
        data_layer = cl_get_data_layer()
        await data_layer.create_step(request_step)
        if thread_name:
            await data_layer.update_thread(thread_id=request_step["threadId"], name=thread_name)

        # Store the question in the database
        with db_session.begin():
            db_session.add(
                ChatMessage(session_id=request.session_id, role="user", content=request.message)
            )

        # The message_id is used to refer to this specific question/answer pair
        message_id = request_step["id"]

        return QueryInitResponse(status="processing", message_id=message_id)


@router.get("/query_stream")
async def query_stream(
    request: Request, id: str, user_id: str, session_id: str
) -> EventSourceResponse:
    """
    Streams the response for a query initiated with query_init.
    Uses Server-Sent Events (SSE) to stream the response chunks to the client.
    """
    with db_session_context_var() as db_session:
        # Get session information
        session = await _init_chat_session(user_id, session_id, new_session=False)

        # Load and validate chat history
        chat_history = _load_chat_history(session.user_session)
        _validate_chat_history(session_id, False, chat_history)

        engine = get_chat_engine(session)

        # Retrieve the question from the database
        question = _get_latest_user_message(db_session, session_id)

        # Create an SSE generator that streams chunks
        async def event_generator() -> AsyncGenerator[dict[str, str], None]:
            try:
                question_content = question.content

                # Start streaming process
                response_generator, attributes, subsections = await engine.on_message_streaming(
                    question_content, chat_history
                )

                # Send alert if present
                alert_message = getattr(attributes, "alert_message", None)
                if INCLUDE_ALERT_IN_RESPONSE and alert_message:
                    yield {"event": "alert", "data": alert_message}

                # Stream response chunks
                full_response = ""
                async for chunk in response_generator:
                    if await request.is_disconnected():
                        break
                    full_response += chunk
                    yield {"event": "chunk", "data": chunk}

                # Process final response with citations
                query_response, meta = await run_query(
                    engine, question_content, chat_history, streaming=True
                )

                # Send the remapped final response so client can update displayed text
                yield {"event": "remapped_response", "data": query_response.response_text}

                # Persist response in data layer and database
                await cl_get_data_layer().create_step(
                    cl.Message(
                        content=query_response.response_text,
                        type="assistant_message",
                        parent_id=id,
                        metadata={
                            "citations": [c.model_dump() for c in query_response.citations],
                            "chat_history": chat_history,
                            **meta,
                        },
                    ).to_dict()
                )

                # Send complete response and save to database
                yield {"event": "done", "data": query_response.json()}
                with db_session.begin():
                    db_session.add(
                        ChatMessage(
                            session_id=session_id,
                            role="assistant",
                            content=query_response.response_text,
                        )
                    )

            except Exception as e:
                logger.exception("Error during streaming: %s", e)
                yield {"event": "error", "data": str(e)}

        return EventSourceResponse(event_generator())


def _validate_chat_history(session_id: str, new_session: bool, chat_history: ChatHistory) -> None:
    """Validates that the chat history is consistent with the session state."""
    if new_session and chat_history:
        raise HTTPException(
            status_code=409,
            detail=f"Cannot start a new session with an existing chat_history: {session_id}",
        )
    if not new_session and not chat_history:
        raise HTTPException(
            status_code=409,
            detail=f"Chat history for existing session not found: {session_id}",
        )


def _get_latest_user_message(db_session: db.Session, session_id: str) -> ChatMessage:
    """Retrieves the latest user message from the database for the given session."""
    with db_session.begin():
        message = db_session.scalars(
            select(ChatMessage)
            .where(ChatMessage.session_id == session_id)
            .order_by(ChatMessage.created_at.desc())
            .limit(1)
        ).first()

        if not message or message.role != "user":
            raise HTTPException(status_code=404, detail="User message not found")

    return message


# Temporarily True until API client handles alert_message field
INCLUDE_ALERT_IN_RESPONSE = True


async def run_query(
    engine: ChatEngineInterface,
    question: str,
    chat_history: Optional[ChatHistory] = None,
    *,
    streaming: bool = False,
) -> tuple[QueryResponse, dict[str, Any]]:
    logger.info("Received: '%s' with history: %s", question, chat_history)

    if streaming:
        response_generator, attributes, subsections = await engine.on_message_streaming(
            question, chat_history
        )

        # Collect the full response from the generator
        full_response = ""
        async for chunk in response_generator:
            full_response += chunk

        final_result = simplify_citation_numbers(full_response.strip(), subsections)
        logger.info("Response: %s", final_result.response)
        citations = [
            Citation.from_subsection(subsection) for subsection in final_result.subsections
        ]

        alert_msg = getattr(attributes, "alert_message", None)
    else:
        result = await asyncify(lambda: engine.on_message(question, chat_history))()
        final_result = simplify_citation_numbers(result.response, result.subsections)
        logger.info("Response: %s", final_result.response)
        citations = [
            Citation.from_subsection(subsection) for subsection in final_result.subsections
        ]

        alert_msg = getattr(result.attributes, "alert_message", None)
        attributes = result.attributes

    if INCLUDE_ALERT_IN_RESPONSE and alert_msg:
        response_msg = f"{alert_msg}\n\n{final_result.response}"
    else:
        response_msg = final_result.response

    return (
        QueryResponse(
            response_text=response_msg,
            alert_message=alert_msg,
            citations=citations,
        ),
        {"attributes": attributes.model_dump()},
    )


# endregion

logger.info("Chat API loaded with routes: %s", router.routes)<|MERGE_RESOLUTION|>--- conflicted
+++ resolved
@@ -12,16 +12,10 @@
 from contextlib import asynccontextmanager, contextmanager
 from contextvars import ContextVar
 from dataclasses import dataclass
-<<<<<<< HEAD
-from pathlib import Path
-from typing import Any, AsyncGenerator, Coroutine, Generator, Optional, Sequence, Union
-=======
 from typing import Any, AsyncGenerator, Coroutine, Generator, Optional, Sequence
->>>>>>> 2e88b9f7
 
 from asyncer import asyncify
 from fastapi import APIRouter, FastAPI, HTTPException, Request, Response
-from fastapi.responses import HTMLResponse
 from lazify import LazyProxy
 from pydantic import BaseModel
 from sqlalchemy import select
@@ -79,16 +73,6 @@
     return healthcheck_response
 
 
-@router.get("/streaming-test", response_class=HTMLResponse)
-async def streaming_test() -> str:
-    """Serve the streaming test HTML page"""
-    html_path = Path(__file__).parent.parent / "streaming-test.html"
-    if not html_path.exists():
-        raise HTTPException(status_code=404, detail="Streaming test page not found")
-
-    return html_path.read_text()
-
-
 # region: ===================  Session Management ===================
 
 
