--- conflicted
+++ resolved
@@ -98,7 +98,6 @@
     return session
 
 
-<<<<<<< HEAD
 def _load_chat_history(db_session: db.Session, session_id: str) -> ChatHistory:
     session_msgs = db_session.scalars(
         select(ChatMessage)
@@ -108,25 +107,6 @@
     return [{"role": message.role, "content": message.content} for message in session_msgs]
 
 
-=======
-# A temporary placeholder for a DB
-_DB: list[ChatMessage] = [
-    ChatMessage("session_id", "user", "Hello", "2022-01-01T00:00:00"),
-    ChatMessage("session_id", "assistant", "Hi", "2022-01-01T00:00:01"),
-]
-
-
-def _get_message_history(session_id: str) -> ChatHistory:
-    # TODO: When querying DB, order by timestamp
-    session_msgs = [msg for msg in _DB if msg.session_id == session_id]
-    return [{"role": message.role, "content": message.content} for message in session_msgs]
-
-
-def _save_message(message: ChatMessage) -> None:
-    _DB.append(message)
-
-
->>>>>>> 0fc9fc44
 # endregion
 # region: ===================  Example API Endpoint and logging to LiteralAI  ===================
 
@@ -219,15 +199,11 @@
 async def query(request: QueryRequest) -> QueryResponse:
     user_session_id = request.user_id if request.user_id else request.session_id
     session = await _get_user_session(user_session_id)
-<<<<<<< HEAD
     with (
         literalai().thread(name="API:/query", participant_id=session.literalai_user_id),
         app_config.db_session() as db_session,
         db_session.begin(),  # session is auto-committed or rolled back upon exception
     ):
-=======
-    with literalai().thread(name="API:/query", participant_id=session.literalai_user_id):
->>>>>>> 0fc9fc44
         request_msg = literalai().message(
             content=request.message,
             type="user_message",
@@ -254,7 +230,6 @@
             ChatMessage(request.session_id, "user", request.message, request_msg.timestamp)
         )
 
-<<<<<<< HEAD
         # Load history BEFORE saving the new message
         chat_history = _load_chat_history(db_session, request.session_id)
         if request.new_session and chat_history:
@@ -272,8 +247,6 @@
             ChatMessage(session_id=request.session_id, role="user", content=request.message)
         )
 
-=======
->>>>>>> 0fc9fc44
         engine = get_chat_engine(session)
         response: QueryResponse = await run_query(engine, request.message, chat_history)
 
@@ -287,17 +260,11 @@
         # id needed to later provide feedback on this message in LiteralAI
         response.response_id = response_msg.id
 
-<<<<<<< HEAD
         db_session.add(
             ChatMessage(
                 session_id=request.session_id,
                 role="assistant",
                 content=response.response_text,
-=======
-        _save_message(
-            ChatMessage(
-                request.session_id, "assistant", response.response_text, response_msg.timestamp
->>>>>>> 0fc9fc44
             )
         )
     return response
