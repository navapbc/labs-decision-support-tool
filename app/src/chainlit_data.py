--- conflicted
+++ resolved
@@ -91,30 +91,6 @@
 
     async def create_user(self, user: User) -> Optional[PersistedUser]:
         """
-<<<<<<< HEAD
-        Upon chainlit startup, a PersistedUser is created with a UUID.
-        There's a discrepancy in the LiteralAI data layer where a user's identifier
-        is being set to the user.id (a UUID) rather than user.identifier.
-        Plus, LiteralAI's participant.id is a newly generated UUID.
-        Looking at LiteralDataLayer.create_user(), it doesn't pass in a UUID.
-        So rely on user.identifier and NOT the DB's User.id.
-
-        When given an identifier, LiteralAI creates a new user.id (UUID) that is different
-        from the one in the Postgres database. This causes issues since the Thread has a foreign
-        key to the Postgres user.id.
-        When a thread is created LiteralAI createa a new user with identifier=Postgres user.id
-        and a new UUID user.id.
-
-        Cannot set UUID via LiteralDataLayer.create_user(), but can set it via
-        ChainlitDataLayer.create_user(). So call LiteralDataLayer.create_user() and
-        use the UUID to call ChainlitDataLayer.create_user().
-        """
-        assert user.identifier, "User identifier is required"
-
-        lai_dl = self.data_layers[1]
-        assert isinstance(lai_dl, LiteralDataLayer)
-        results = await self._call_method(lambda dl: dl.create_user(user))
-=======
         Unlike other persisted objects (like Thread and Step), the User argument has no id that can be set.
         The ChainlitDataLayer and LiteralDataLayer implementations return a generated UUID user.id.
         Unfortunately, since the UUIDs are different, referencing the user from the Thread consistently
@@ -141,7 +117,6 @@
                 # which is more meaningful since it was provided as part of the user argument.
 
         results = await self._call_method(lambda dl: dl.create_user(user), self.literalai_layer)
->>>>>>> 7a2f678b
         return results[0]
 
     async def delete_feedback(
@@ -251,10 +226,7 @@
         return None
 
     async def create_user(self, user: User) -> Optional[PersistedUser]:
-<<<<<<< HEAD
-=======
         "Adapted from ChainlitDataLayer.create_user() to use uuid metadata as the id"
->>>>>>> 7a2f678b
         query = """
         INSERT INTO "User" (id, identifier, metadata, "createdAt", "updatedAt")
         VALUES ($1, $2, $3, $4, $5)
@@ -278,73 +250,4 @@
             identifier=str(row.get("identifier")),
             createdAt=row.get("createdAt").isoformat(),  # type: ignore
             metadata=json.loads(row.get("metadata", "{}")),
-<<<<<<< HEAD
-        )
-
-
-# class Cl_Message(Message):  # pragma: no cover
-#     """
-#     Workaround to fix bug: https://github.com/Chainlit/chainlit/issues/2029
-#     by simply adding `await` for data_layer calls
-#     """
-
-#     async def update(
-#         self,
-#     ) -> bool:
-#         """
-#         Update a message already sent to the UI.
-#         """
-#         if self.streaming:
-#             self.streaming = False
-
-#         step_dict = self.to_dict()
-#         chat_context.add(self)
-
-#         data_layer = get_data_layer()
-#         if data_layer:
-#             try:
-#                 await data_layer.update_step(step_dict)
-#             except Exception as e:
-#                 if self.fail_on_persist_error:
-#                     raise e
-#                 logger.error(f"Failed to persist message update: {e!s}")
-
-#         await context.emitter.update_step(step_dict)
-
-#         return True
-
-#     async def remove(self) -> bool:
-#         """
-#         Remove a message already sent to the UI.
-#         """
-#         chat_context.remove(self)
-#         step_dict = self.to_dict()
-#         data_layer = get_data_layer()
-#         if data_layer:
-#             try:
-#                 await data_layer.delete_step(step_dict["id"])
-#             except Exception as e:
-#                 if self.fail_on_persist_error:
-#                     raise e
-#                 logger.error(f"Failed to persist message deletion: {e!s}")
-
-#         await context.emitter.delete_step(step_dict)
-
-#         return True
-
-#     async def _create(self) -> StepDict:
-#         step_dict = self.to_dict()
-#         data_layer = get_data_layer()
-#         if data_layer and not self.persisted:
-#             try:
-#                 await data_layer.create_step(step_dict)
-#                 self.persisted = True
-#             except Exception as e:
-#                 if self.fail_on_persist_error:
-#                     raise e
-#                 logger.error(f"Failed to persist message creation: {e!s}")
-
-#         return step_dict
-=======
-        )
->>>>>>> 7a2f678b
+        )