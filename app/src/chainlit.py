--- conflicted
+++ resolved
@@ -31,11 +31,7 @@
         ).send()
         return
 
-<<<<<<< HEAD
     settings = await _init_chat_settings(engine, query_values)
-=======
-    settings = await _init_chat_settings(engine)
->>>>>>> 7fb05e92
     await cl.Message(
         author="backend",
         metadata={"engine": engine_id, "settings": str(settings)},
@@ -43,9 +39,18 @@
     ).send()
 
 
-<<<<<<< HEAD
 def url_query_values() -> dict[str, str]:
-=======
+    url = cl.user_session.get("http_referer")
+    logger.debug("Referer URL: %s", url)
+
+    # Using this suggestion: https://github.com/Chainlit/chainlit/issues/144#issuecomment-2227543547
+    parsed_url = urlparse(url)
+    # For a given query key, only the first value is used
+    query_values = {key: values[0] for key, values in parse_qs(parsed_url.query).items()}
+    logger.info("URL query values: %r", query_values)
+    return query_values
+
+
 def _init_chat_engine(engine_id: str) -> ChatEngineInterface | None:
     engine = chat_engine.create_engine(engine_id)
     if engine:
@@ -108,19 +113,6 @@
         step=0.25,
     ),
 }
-
-
-def engine_url_query_value() -> str:
->>>>>>> 7fb05e92
-    url = cl.user_session.get("http_referer")
-    logger.debug("Referer URL: %s", url)
-
-    # Using this suggestion: https://github.com/Chainlit/chainlit/issues/144#issuecomment-2227543547
-    parsed_url = urlparse(url)
-    # For a given query key, only the first value is used
-    query_values = {key: values[0] for key, values in parse_qs(parsed_url.query).items()}
-    logger.info("URL query values: %r", query_values)
-    return query_values
 
 
 def _init_chat_engine(engine_id: str) -> ChatEngineInterface | None:
