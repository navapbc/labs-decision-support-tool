import logging
import time
from abc import ABC, abstractmethod
from typing import AsyncGenerator, Optional, Sequence

from src.citations import CitationFactory, create_prompt_context, split_into_subsections
from src.db.models.document import ChunkWithScore, Subsection
from src.format import FormattingConfig
from src.generate import (
    ChatHistory,
    MessageAttributes,
    MessageAttributesT,
    analyze_message,
    generate,
    generate_streaming_async,
)
from src.retrieve import retrieve_with_scores
from src.util.class_utils import all_subclasses

logger = logging.getLogger(__name__)

# Reminder: If your changes are chat-engine-specific, then update the specific `chat_engine.system_prompt_*`.
ANALYZE_MESSAGE_PROMPT = """Analyze the user's message to respond with a JSON dictionary populated with the following fields.

If the user's message is not in English, set translated_message to be an English translation of the user's message. \
Otherwise, set translated_message to be an empty string.

If the question would be easier to answer with additional policy or program context (such as policy documentation), \
set needs_context to True and canned_response to empty string. \
Otherwise, set needs_context to False.
"""

PROMPT = """Provide answers in plain language using http://plainlanguage.gov guidelines.
Write at the average American reading level.
Use bullet points to structure info. Don't use numbered lists.
Keep your answers as similar to your knowledge text as you can.
Respond in the same language as the user's message.
If the user asks for a list of programs or requirements, list them all, don't abbreviate the list. For example "List housing programs available to youth" or "What are the requirements for students to qualify for CalFresh?"

Citations
When referencing the context, do not quote directly. Use the provided citation numbers (e.g., (citation-1)) to indicate when you are drawing from the context. To cite multiple sources at once, you can append citations like so: (citation-1) (citation-2), etc. For example: 'This is a sentence that draws on information from the context.(citation-1)'

Example Answer:
If the client lost their job at no fault, they may be eligible for unemployment insurance benefits. For example: They may qualify if they were laid off due to lack of work.(citation-1) (citation-2) They might be eligible if their hours were significantly reduced.(citation-3)
"""


class OnMessageResult:
    def __init__(
        self,
        response: str,
        system_prompt: str,
        attributes: MessageAttributesT,
        *,
        chunks_with_scores: Sequence[ChunkWithScore] | None = None,
        subsections: Sequence[Subsection] | None = None,
    ):
        self.response = response
        self.subsections = subsections if subsections is not None else []
        self.system_prompt = system_prompt
        self.attributes = attributes
        self.chunks_with_scores = chunks_with_scores if chunks_with_scores is not None else []


class ChatEngineInterface(ABC):
    engine_id: str
    name: str
    llm: str = "gpt-4o"  # Default LLM to use

    # Configuration for formatting responses
    formatting_config: FormattingConfig

    # Thresholds that determine which retrieved documents are shown in the UI
    chunks_shown_max_num: int = 5
    chunks_shown_min_score: float = 0.65

    # Whether to show message-assessment attributes resulting from system_prompt_1 in the UI
    show_msg_attributes: bool = False

    system_prompt_1: str = ANALYZE_MESSAGE_PROMPT
    system_prompt_2: str = PROMPT

    # List of engine-specific configuration settings that can be set by the user.
    # The string elements must match the attribute names for the configuration setting.
    user_settings: list[str]

    def __init__(self) -> None:
        super().__init__()

    @abstractmethod
    def on_message(
        self, question: str, chat_history: Optional[ChatHistory] = None
    ) -> OnMessageResult:
        pass

    @abstractmethod
    async def on_message_streaming(
        self, question: str, chat_history: Optional[ChatHistory] = None
    ) -> tuple[AsyncGenerator[str, None], MessageAttributes, Sequence[Subsection]]:
        pass


def available_engines() -> list[str]:
    return [
        engine_class.engine_id
        for engine_class in all_subclasses(ChatEngineInterface)
        if hasattr(engine_class, "engine_id") and engine_class.engine_id
    ]


def create_engine(engine_id: str) -> ChatEngineInterface | None:
    if engine_id not in available_engines():
        return None

    chat_engine_class = next(
        engine_class
        for engine_class in all_subclasses(ChatEngineInterface)
        if hasattr(engine_class, "engine_id") and engine_class.engine_id == engine_id
    )
    return chat_engine_class()


# Subclasses of ChatEngineInterface can be extracted into a separate file if it gets too large
class BaseEngine(ChatEngineInterface):
    datasets: list[str] = []
    llm: str = "gpt-4o"

    # Thresholds that determine which documents are sent to the LLM
    retrieval_k: int = 8
    retrieval_k_min_score: float = 0.45

    user_settings = [
        "llm",
        "retrieval_k",
        "retrieval_k_min_score",
        "show_msg_attributes",
        "chunks_shown_max_num",
        "chunks_shown_min_score",
        "system_prompt_1",
        "system_prompt_2",
    ]

    formatting_config = FormattingConfig()

    def on_message(
        self, question: str, chat_history: Optional[ChatHistory] = None
    ) -> OnMessageResult:
        # Start timing system_prompt_1
        start_time = time.perf_counter()
        attributes = analyze_message(self.llm, self.system_prompt_1, question, MessageAttributes)
        system_prompt_1_duration = time.perf_counter() - start_time
        logger.info(
            f"System Prompt 1 (analyze_message) took {system_prompt_1_duration:.2f} seconds"
        )

        if attributes.needs_context:
            return self._build_response_with_context(question, attributes, chat_history)

        return self._build_response(question, attributes, chat_history)

    async def on_message_streaming(
        self, question: str, chat_history: Optional[ChatHistory] = None
    ) -> tuple[AsyncGenerator[str, None], MessageAttributes, Sequence[Subsection]]:
        # Start timing system_prompt_1
        start_time = time.perf_counter()
        attributes = analyze_message(self.llm, self.system_prompt_1, question, MessageAttributes)
        system_prompt_1_duration = time.perf_counter() - start_time
        logger.info(
            f"System Prompt 1 (analyze_message) took {system_prompt_1_duration:.2f} seconds"
        )

        # Directly return the result of _build_streaming_response
        return await self._build_streaming_response(question, attributes, chat_history)

    def _build_response(
        self,
        question: str,
        attributes: MessageAttributesT,
        chat_history: Optional[ChatHistory] = None,
    ) -> OnMessageResult:
        # Start timing system_prompt_2
        start_time = time.perf_counter()
        response = generate(
            self.llm,
            self.system_prompt_2,
            question,
            None,
            chat_history,
        )
        system_prompt_2_duration = time.perf_counter() - start_time
        logger.info(
            f"System Prompt 2 (generate without context) took {system_prompt_2_duration:.2f} seconds"
        )

        return OnMessageResult(response, self.system_prompt_2, attributes)

    def _build_response_with_context(
        self,
        question: str,
        attributes: MessageAttributesT,
        chat_history: Optional[ChatHistory] = None,
    ) -> OnMessageResult:
        question_for_retrieval = attributes.translated_message or question

        # Time the retrieval separately since we know it's fast
        retrieval_start = time.perf_counter()
        chunks_with_scores = retrieve_with_scores(
            question_for_retrieval,
            retrieval_k=self.retrieval_k,
            retrieval_k_min_score=self.retrieval_k_min_score,
            datasets=self.datasets,
        )
        retrieval_duration = time.perf_counter() - retrieval_start
        logger.info(f"Vector retrieval took {retrieval_duration:.2f} seconds")

        chunks = [chunk_with_score.chunk for chunk_with_score in chunks_with_scores]
        # Provide a factory to reset the citation id counter
        subsections = split_into_subsections(chunks, factory=CitationFactory())
        context_text = create_prompt_context(subsections)

        # Start timing system_prompt_2
        start_time = time.perf_counter()
        response = generate(
            self.llm,
            self.system_prompt_2,
            question,
            context_text,
            chat_history,
        )
        system_prompt_2_duration = time.perf_counter() - start_time
        logger.info(
            f"System Prompt 2 (generate with context) took {system_prompt_2_duration:.2f} seconds"
        )

        return OnMessageResult(
            response,
            self.system_prompt_2,
            attributes,
            chunks_with_scores=chunks_with_scores,
            subsections=subsections,
        )

    async def _build_streaming_response(
        self,
        question: str,
        attributes: MessageAttributes,
        chat_history: Optional[ChatHistory] = None,
    ) -> tuple[AsyncGenerator[str, None], MessageAttributes, Sequence[Subsection]]:
        """Helper method to build a streaming response with or without context"""
        subsections: Sequence[Subsection] = []

        if attributes.needs_context:
            # Get retrieval question
            question_for_retrieval = attributes.translated_message or question

            # Retrieve context - this is the same code used in _build_response_with_context
            start_time = time.perf_counter()
            chunks_with_scores = retrieve_with_scores(
                question_for_retrieval,
                retrieval_k=self.retrieval_k,
                retrieval_k_min_score=self.retrieval_k_min_score,
                datasets=self.datasets,
            )
            retrieval_duration = time.perf_counter() - start_time
            logger.info(f"Vector retrieval took {retrieval_duration:.2f} seconds")

            # Prepare context
            chunks = [chunk_with_score.chunk for chunk_with_score in chunks_with_scores]
            subsections = split_into_subsections(chunks, factory=CitationFactory())
            context_text = create_prompt_context(subsections)

            # Stream response with context
            generator = generate_streaming_async(
                self.llm,
                self.system_prompt_2,
                question,
                context_text,
                chat_history,
            )
            return generator, attributes, subsections
        else:
            # Stream response without context
            generator = generate_streaming_async(
                self.llm,
                self.system_prompt_2,
                question,
                None,
                chat_history,
            )
            return generator, attributes, subsections


class CaEddWebEngine(BaseEngine):
    retrieval_k: int = 50
    retrieval_k_min_score: float = -1

    # Note: currently not used
    chunks_shown_min_score: float = -1
    chunks_shown_max_num: int = 8

    engine_id: str = "ca-edd-web"
    name: str = "CA EDD Web Chat Engine"
    datasets = ["CA EDD"]

    system_prompt = f"""You are an assistant to navigators who support clients (such as claimants, beneficiaries, families, and individuals) during the screening, application, and receipt of public benefits from California's Employment Development Department (EDD).
If you can't find information about the user's prompt in your context, don't answer it. If the user asks a question about a program not delivered by California's Employment Development Department (EDD), don't answer beyond pointing the user to the relevant trusted website for more information. Don't answer questions about tax credits (such as EITC, CTC) or benefit programs not delivered by EDD.
If a prompt is about an EDD program, but you can't tell which one, detect and clarify program ambiguity. Ask: "The EDD administers several programs such as State Disability Insurance (SDI), Paid Family Leave (PFL), and Unemployment Insurance (UI). I'm not sure which benefit program your prompt is about; could you let me know?"

{PROMPT}"""


class ImagineLA_MessageAttributes(MessageAttributes):
    benefit_program: str
    canned_response: str
    alert_message: str


class ImagineLaEngine(BaseEngine):
    retrieval_k: int = 25
    retrieval_k_min_score: float = -1

    # Note: currently not used
    chunks_shown_min_score: float = -1
    chunks_shown_max_num: int = 8

    show_msg_attributes: bool = False

    user_settings = [
        "llm",
        "retrieval_k",
        "retrieval_k_min_score",
        "show_msg_attributes",
        "system_prompt_1",
        "system_prompt_2",
    ]

    engine_id: str = "imagine-la"
    name: str = "SBN Chat Engine"
    datasets = [
        "CA EDD",
        "Benefits Information Hub",
        "DPSS Policy",
        "IRS",
        "Keep Your Benefits",
        "CA FTB",
        "WIC",
        "Covered California",
        "SSA",
    ]

    system_prompt_1 = """You're supporting users of the Benefit Navigator tool, which is an online one-stop shop \
case managers use when working with individuals and families to help them understand, access, and \
navigate the complex public benefits and tax credit landscape in the Los Angeles region.

Analyze the user's message to respond with a JSON dictionary populated with the following fields and default values:
- canned_response: empty string
- alert_message: empty string
- needs_context: True
- users_language: empty string
- translated_message: empty string
- benefit_program: empty string
Set the users_language to the language of the user's question.
The canned_response and alert_message string must be in the same language as the user's question. \
If canned_response is set to a non-empty string, set needs_context to True.

Benefit programs include:
- CalWORKS (including CalWORKS childcare)
- General Relief,
- Housing programs: CalWORKS Homeless Assistance (HA) for Permanent HA, Permanent HA Arrerages, Expanded Temporary HA, \
CalWORKS WtW Housing Assistance, including Emergency Assistance to Prevent Eviction (EAPE), \
Temporary Homeless Assistance Program (THAP or Temporary HA) + 14, CalWORKS Homeless Assistance (HA): Permanent HA,  Moving Assistance (MA), \
4 Month Rental Assistance, General Relief (GR) Rental Assistance, General Relief (GR) Move-In Assistance, \
Crisis/Bridge Housing, Access Centers, Outreach Services, Family Solutions Center,
- CalFresh, WIC,
- Medi-Cal (Medicaid), ACA (Covered California)
- CARE, FERA, LADWP EZ-Save, LifeLine,
- Tax credits: Earned Income Tax Credit (EITC), California Earned Income Tax Credit (CalEITC), \
Child Tax Credit (CTC) and Additional Child Tax Credit, Young Child Tax Credit,  California Child and Dependent Care Tax Credit, \
Child and Dependent Care Tax Credit (CDCTC), California Renter's Credit, California Foster Youth Tax Credit,
- Supplemental Security Income (SSI), Social Security Disability Insurance (SSDI),
- SDI (State Disability Insurance),
- Veterans Benefits (VA),
- Cash Assistance Program for Immigrants (CAPI)
- Public Charge,
- In-Home Supportive Services,
- EDD programs: Unemployment insurance (UI), state disability insurance (SDI), paid family leave (PFL)

Set benefit_program to the name of the in-scope benefit program that the user's question is about.

If the user is trying to understand what benefit programs the chatbot supports, \
set canned_response to a list that gives examples and describes categories for the in-scope benefit programs,
translated to the same language as the user's question. \
Example prompts: "What do you know about?" "What info do you have?" "What can I ask you?" "What programs do you cover?" "What benefits do you cover?" "What topics do you know?"

If the user's question is about how to reset their password for the Benefit Navigator, set canned_response to \
"If you forgot the password for your personal login, click [Log In My Clients and Reports](https://benefitnavigator.web.app/casemanager/auth) \
from the Navigator home page, then [forgot password](https://benefitnavigator.web.app/casemanager/auth/forgot) at the bottom of the text on the login page. \
You should receive an email with a link to set a new password. Remember that it may take a few minutes for the email to show up, or you may find the email in your Spam folder."

If the user's question is about these questions related to the benefit navigator:
- Change phone number for two-factor authentication
- Cannot create or save clients
- Cannot create or save reports
- Cannot find clients in user portal
- Or other kinds of support questions for the Benefit Navigator tool
then set canned_response to: "To get support with that issue, select 'Need help? Contact the support team' at the top of this chatbot to open a ticket with the operations team. You can also email us at [socialbenefithelp@imaginela.org](mailto:socialbenefithelp@imaginela.org)", \
but translated to the same language as the user's question.

For referral links below, only set canned_response to a referral link if:
- User is explicitly asking how to obtain/access/find that specific resource (e.g., "How do I get an ID card?")
- Question is narrowly about the process of obtaining that resource
- Question does not appear to be about eligibility, benefits programs, or resources for specific populations

If these criteria are met, then set canned_response to:
"Here's a trusted link to learn more: [referral link title](referral link). \
I can give more detail about the benefit programs and tax credits in the [Benefits Information Hub](https://benefitnavigator.web.app/contenthub).", \
but translated to the same language as the user's question.

Referral links: Format: [referral link title](referral link):
- [Get an ID card](https://www.dmv.ca.gov/portal/driver-licenses-identification-cards/identification-id-cards/)
- [Get a Passport](https://travel.state.gov/content/travel/en/passports/need-passport/apply-in-person.html)
- [Request Birth Certificates](https://www.cdph.ca.gov/Programs/CHSI/Pages/Vital-Records-Obtaining-Certified-Copies-of-Birth-Records.aspx)
- [Request a Social Security Number](https://www.ssa.gov/number-card/request-number-first-time)
- [Request an ITIN](https://www.irs.gov/tin/itin/how-to-apply-for-an-itin)
- [Apply for Citizenship](https://www.uscis.gov/citizenship/apply-for-citizenship)
- [Apply for a Green Card](https://www.uscis.gov/green-card/how-to-apply-for-a-green-card)
- [Get Transit Cards (TAP cards)](https://www.metro.net/riding/fares/life/)
- [Find DPSS contact info or office locations](https://dpss.lacounty.gov/en/resources/offices.html)
- [Learn about DPSS appeals](https://dpss.lacounty.gov/en/rights/ash/request-hearing.html)
- [Transportation for people with disabilities](https://accessla.org/)
- [Find Food Banks](https://www.lafoodbank.org/find-food/pantry-locator/)
- [Get Wildfire Resources](https://recovery.lacounty.gov/resources/)
- [Start a Benefit Navigator screening](https://benefitnavigator.web.app/start)
- [Find Hospitals and Clinics](https://dhs.lacounty.gov/find-a-clinic-or-hospital/)
- [Find LGBTQ Resources](https://dpss.lacounty.gov/en/rights/rights/sogie.html)
- [Learn about LIHEAP](https://www.ladwp.com/residential-services/assistance-programs/low-income-home-energy-assistance-program-liheap)
- [Search Affordable and Accessible Housing](https://lahousing.lacity.org/AAHR/ComCon/Tab/RenderTab?tabName=Search%20for%20Accessible%20Housing)
- [Find LADWP contact info](https://www.ladwp.com/account/customer-service/customer-service-centers)
- [Find Legal Aid](https://lafla.org/get-help/)
- [See Federal Poverty Levels](https://aspe.hhs.gov/topics/poverty-economic-mobility/poverty-guidelines)
- [Find Diapers](https://www.phfewic.org/en/diaper-resources-in-la-county)

Examples to illustrate correct referral link decisions:
- Question: "How do I get an ID card?" → Use referral link for "Get an ID card"
- Question: "Where can I apply for a passport?" → Use referral link for "Get a Passport"
- Question: "Where can foster youth find legal help?" → DO NOT use referral link, set needs_context=True
- Question: "What benefits can immigrants get?" → DO NOT use referral link, set needs_context=True

If the user's question is related to any of the following policy updates listed below, \
set canned_response to empty string and set alert_message to a translation of one or more of the following text in the same language as the user's question:

- Medi-Cal for immigrants: "**Policy update**: Since January 1, 2024, everyone who lives in California can qualify for full-scope Medi-Cal, regardless of immigration status. All other Medi-Cal eligibility rules, including income limits, still apply. [Read more](https://www.coveredca.com/learning-center/information-for-immigrants/).
The rest of this answer may be outdated."
- Medi-Cal asset limits: "**Policy update**: As of January 1, 2024, assets will no longer be counted to determine Medi-Cal eligibility. [Read more](https://www.dhcs.ca.gov/Get-Medi-Cal/Pages/asset-limits.aspx)
The rest of this answer may be outdated."
- CalFresh work requirements (ABAWDs, time limits): "**Policy update**: California has a statewide waiver through October 31, 2025. \
This means no ABAWDs living in California will have to meet the work requirement to keep receiving CalFresh benefits. ABAWDs who have lost their CalFresh benefits may reapply and continue to receive CalFresh if otherwise eligible. [Read more](https://www.cdss.ca.gov/inforesources/calfresh/abawd)
The rest of this answer may be outdated."
- Calfresh asset limits/resource limits: "**Policy update**: California has dramatically modified its rules for 'categorical eligibility' in the CalFresh program, \
such that asset limits have all but been removed. The only exceptions would be if either the household includes one or more members who are aged or disabled, \
with household income over 200% of the Federal Poverty Level (FPL); or the household fits within a narrow group of cases where it has been disqualified \
because of an intentional program violation, or some other specific compliance requirement; or there is a disputed claim for benefits paid in the past. \
[Read more](https://calfresh.guide/how-many-resources-a-household-can-have/#:~:text=In%20California%2C%20if%20the%20household,recipients%20have%20a%20resource%20limit)
The rest of this answer may be outdated."

Translate canned_response and alert_message strings to be in the same language as the user's question.
If the user's question is to translate text, set needs_context to False.
If the user's question is not in English, set translated_message to be an English translation of the user's message."""

    system_prompt_2 = """You're supporting users of the Benefit Navigator tool, which is an online one-stop shop \
case managers use when working with individuals and families to help them understand, access, and \
navigate the complex public benefits and tax credit landscape in the Los Angeles region.

Here's guidance on how to respond to questions:

Reference info:
- If your answer involves recommending going to a DPSS location, provide this link in your answer: https://dpss.lacounty.gov/en/resources/offices.html
- If your answer involves recommending going to an IHSS office, provide this link in your answer: https://dpss.lacounty.gov/en/resources/offices.html
- If your answer involves recommending contacting DPSS, provide this link in your answer: https://dpss.lacounty.gov/en/resources/contact.html
- If your answer involves FPL levels (Federal Poverty Levels or just Poverty levels, always include "View the latest [Poverty Guidelines](https://aspe.hhs.gov/topics/poverty-economic-mobility/poverty-guidelines)."
- If your answer is about the benefits an undocumented person or family can receive, Make sure to reference Medi-Cal, State Disability Insurance (SDI), Paid Family Leave (PFL), WIC. Include "All income-eligible Californians may qualify for full-scope Medi-Cal regardless of immigration status." Ignore any context that says otherwise. Mention they may be able to recieve some tax credits if they have an ITIN. Also mention that if children in the household are US citizens, the children may be eligible for benefits like CalFresh and CalWorks even if the adults are not eligible. Give an overview of public charge and link to [Keep your Benefits](https://keepyourbenefits.org/en/ca/) for the user to learn more.
- If your answer is related to eviction, make sure to provide a link to [https://www.stayhousedla.org/](https://www.stayhousedla.org/) in your response.
- If your answer involves EBT cards, use this link [EBT Cards](https://dpss.lacounty.gov/en/food/ebt.html) and this phone number (EBT Customer Service Helpline (877) 328-9677)
- If a question is about how to apply for and manage CalWorks, CalFresh, General Relief and Medi-Cal applications and documents, reference [benefitscal.com](https://benefitscal.com/). People can also apply for Medi-Cal and health insurance at [coveredca.com](https://www.coveredca.com/).
- If a question is about utility assistance, include LifeLine in your answer in addition to other programs.
- If your answer involves the State Utility Assistance Subsidy (SUAS), make sure to clarify that the payment is for eligible CalFresh households, not a standalone program.

Respond only if you have context:
- Only respond to the user's question if there is relevant information in the provided context. \
If there is no relevant information in the provided context, respond letting the user know that you're not sure about \
the question and suggest next steps like rephrasing it or asking "what info do you have?" to learn about the topics you cover.

Reference up to date policies:
- Don't reference coronavirus related policies, or provide a caveat, as they are likely out of date or no longer active.
- Don't reference YourBenefitsNow(YBN); it no longer exists.

<<<<<<< HEAD

=======
>>>>>>> 60ad9cec
Provide citation numbers:
- When referencing the context, do not quote directly. Use the provided citation numbers (e.g., (citation-1)) to indicate when \
you are drawing from the context. To cite multiple sources at once, you can append citations like so: (citation-1) (citation-2), etc. \
For example: 'This is a sentence that draws on information from the context. (citation-1)'

Example question:
Can my client get Unemployment and disability at the same time?

Example Answer:
No, your client can't get Unemployment Insurance (UI) and State Disability Insurance (SDI) at the same time. (citation-1)
They need to choose the one that works best for their situation. If they're not sure which one to apply for, \
they can apply for both, and the state will check if they qualify for either one. (citation-2) (citation-3)"""

    def on_message(
        self, question: str, chat_history: Optional[ChatHistory] = None
    ) -> OnMessageResult:
        # Keep timing code from BaseEngine for consistent profiling across all engines
        # Start timing system_prompt_1
        start_time = time.perf_counter()
        attributes = analyze_message(
            self.llm, self.system_prompt_1, question, response_format=ImagineLA_MessageAttributes
        )
        system_prompt_1_duration = time.perf_counter() - start_time
        logger.info(
            f"System Prompt 1 (analyze_message) took {system_prompt_1_duration:.2f} seconds"
        )

        if attributes.canned_response:
            return OnMessageResult(attributes.canned_response, self.system_prompt_1, attributes)

        if attributes.needs_context:
            return self._build_response_with_context(question, attributes, chat_history)

        return self._build_response(question, attributes, chat_history)

    async def on_message_streaming(
        self, question: str, chat_history: Optional[ChatHistory] = None
    ) -> tuple[AsyncGenerator[str, None], ImagineLA_MessageAttributes, Sequence[Subsection]]:
        # Start timing system_prompt_1
        start_time = time.perf_counter()
        attributes = analyze_message(
            self.llm, self.system_prompt_1, question, response_format=ImagineLA_MessageAttributes
        )
        system_prompt_1_duration = time.perf_counter() - start_time
        logger.info(
            f"System Prompt 1 (analyze_message) took {system_prompt_1_duration:.2f} seconds"
        )

        # Handle canned responses - return the entire response at once with empty subsections
        if attributes.canned_response:

            async def canned_generator() -> AsyncGenerator[str, None]:
                yield attributes.canned_response

            empty_subsections: Sequence[Subsection] = []
            return canned_generator(), attributes, empty_subsections

        generator, _, subsections = await self._build_streaming_response(
            question, attributes, chat_history
        )
        return generator, attributes, subsections<|MERGE_RESOLUTION|>--- conflicted
+++ resolved
@@ -494,10 +494,6 @@
 - Don't reference coronavirus related policies, or provide a caveat, as they are likely out of date or no longer active.
 - Don't reference YourBenefitsNow(YBN); it no longer exists.
 
-<<<<<<< HEAD
-
-=======
->>>>>>> 60ad9cec
 Provide citation numbers:
 - When referencing the context, do not quote directly. Use the provided citation numbers (e.g., (citation-1)) to indicate when \
 you are drawing from the context. To cite multiple sources at once, you can append citations like so: (citation-1) (citation-2), etc. \
