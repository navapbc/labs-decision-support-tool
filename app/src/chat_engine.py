import logging
from abc import ABC, abstractmethod
from dataclasses import dataclass
from typing import Sequence

from sqlalchemy import Row

import src.adapters.db as db
from src.db.models.document import Chunk
from src.generate import generate
from src.retrieve import retrieve_with_scores
from src.shared import get_embedding_model
from src.util.class_utils import all_subclasses

logger = logging.getLogger(__name__)


@dataclass
class OnMessageResult:
    response: str
    chunks: Sequence[Chunk] | Sequence[Row[tuple[Chunk, float]]]
    response_format: str


class ChatEngineInterface(ABC):
    engine_id: str
    name: str

    @abstractmethod
    def on_message(self, question: str) -> OnMessageResult:
        pass


def available_engines() -> list[str]:
    return [
        engine_class.engine_id
        for engine_class in all_subclasses(ChatEngineInterface)
        if hasattr(engine_class, "engine_id") and engine_class.engine_id
    ]


def create_engine(engine_id: str) -> ChatEngineInterface | None:
    if engine_id not in available_engines():
        return None

    chat_engine_class = next(
        engine_class
        for engine_class in all_subclasses(ChatEngineInterface)
        if hasattr(engine_class, "engine_id") and engine_class.engine_id == engine_id
    )
    return chat_engine_class()


# Subclasses of ChatEngineInterface can be extracted into a separate file if it gets too large
class GuruBaseEngine(ChatEngineInterface):
    datasets: list[str] = []

    def on_message(self, question: str) -> OnMessageResult:
        with db.PostgresDBClient().get_session() as db_session:
            chunks = retrieve_with_scores(
                db_session,
                get_embedding_model(),
                question,
                datasets=self.datasets,
            )

        response = generate(question, context=chunks)
        return OnMessageResult(response, chunks, response_format="with_score")


class GuruMultiprogramEngine(GuruBaseEngine):
    engine_id: str = "guru-multiprogram"
    name: str = "Guru Multi-program Chat Engine"
    datasets = ["guru-multiprogram"]


class GuruSnapEngine(GuruBaseEngine):
    engine_id: str = "guru-snap"
    name: str = "Guru SNAP Chat Engine"
<<<<<<< HEAD

    def on_message(self, question: str) -> OnMessageResult:
        # TODO: Only retrieve SNAP Guru cards https://navalabs.atlassian.net/browse/DST-328
        logger.warning("TODO: Only retrieve SNAP Guru cards")
        chunks: list[Chunk] = []
        response = "TEMP: Replace with generated response once chunks are correct"
        return OnMessageResult(response, chunks, response_format="no_score")
=======
    datasets = ["guru-snap"]
>>>>>>> 195378e5


class PolicyMichiganEngine(ChatEngineInterface):
    engine_id: str = "policy-mi"
    name: str = "Michigan Bridges Policy Manual Chat Engine"

    def on_message(self, question: str) -> OnMessageResult:
        logger.warning("TODO: Retrieve from MI Policy Manual")
        chunks: list[Chunk] = []
        response = "TEMP: Replace with generated response once chunks are correct"
        return OnMessageResult(response, chunks, response_format="no_score")<|MERGE_RESOLUTION|>--- conflicted
+++ resolved
@@ -77,17 +77,7 @@
 class GuruSnapEngine(GuruBaseEngine):
     engine_id: str = "guru-snap"
     name: str = "Guru SNAP Chat Engine"
-<<<<<<< HEAD
-
-    def on_message(self, question: str) -> OnMessageResult:
-        # TODO: Only retrieve SNAP Guru cards https://navalabs.atlassian.net/browse/DST-328
-        logger.warning("TODO: Only retrieve SNAP Guru cards")
-        chunks: list[Chunk] = []
-        response = "TEMP: Replace with generated response once chunks are correct"
-        return OnMessageResult(response, chunks, response_format="no_score")
-=======
     datasets = ["guru-snap"]
->>>>>>> 195378e5
 
 
 class PolicyMichiganEngine(ChatEngineInterface):
