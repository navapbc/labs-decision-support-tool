[tool.poetry]
name = "decision-support-tool"
version = "0.1.0"
description = "Nava Labs Decision Support Tool pilot project"
packages = [{ include = "src" }]
authors = ["Nava Engineering <engineering@navapbc.com>"]

[tool.poetry.dependencies]
python = ">=3.12,<3.13"
SQLAlchemy = {version = "^2.0.21", extras = ["mypy"]}
alembic = "^1.12.0"
python-dotenv = "^1.0.0"
pydantic = "^2.4.2"
botocore = "^1.31.62"
boto3 = "^1.28.62"
smart-open = "^6.1.0"
pytz = "^2023.3.post1"
marshmallow-dataclass = {extras = ["enum", "union"], version = "^8.5.8"}
marshmallow = "^3.20.1"
psycopg = {extras = ["binary"], version = "^3.1.10"}
pydantic-settings = "^2.0.3"
chainlit = "^1.1.304"
sentence-transformers = "^3.0.1"
litellm = "^1.40.25"
pgvector = "^0.2.5"
torch = "2.2.2"
gunicorn = "^22.0.0"
pdfminer-six = "^20240706"

unstructured = {extras = ["pdf", "docx", "pptx"], version = "^0.15.8"}
nltk = "^3.9.1"
scrapy = "^2.11.2"
markdownify = "^0.13.1"
markdown = "^3.7"

[tool.poetry.group.dev.dependencies]
black = "^24.8.0"
flake8 = "^6.1.0"
flake8-bugbear = "^23.9.16"
flake8-alfred = "^1.1.1"
isort = "^5.12.0"
mypy = "^1.5.1"
moto = {extras = ["s3"], version = "^4.0.2"}
types-pytz = "^2023.3.1.1"
types-markdown = "^3.7.0.20240822"
coverage = "^7.3.2"
Faker = "^19.8.0"
factory-boy = "^3.3.0"
bandit = "^1.7.5"
pytest = "^7.4.2"
pytest-watch = "^4.2.0"
pytest-lazy-fixture = "^0.6.3"
types-pyyaml = "^6.0.12.11"
setuptools = "^68.2.2"
debugpy = "^1.8.1"
ollama = "^0.2.1"
jupyter = "^1.0.0"

[build-system]
requires = ["poetry-core>=1.0.0"]
build-backend = "poetry.core.masonry.api"

[tool.poetry.scripts]
db-migrate = "src.db.migrations.run:up"
db-migrate-down = "src.db.migrations.run:down"
db-migrate-down-all = "src.db.migrations.run:downall"
ingest-guru-cards = "src.ingest_guru_cards:main"
ingest-policy-pdfs = "src.ingest_policy_pdfs:main"
ingest-bem-pdfs = "src.ingest_bem_pdfs:main"
ingest-edd-web = "src.ingest_edd_web:main"
scrape-edd-web = "src.ingestion.scrape_edd_web:main"

[tool.black]
line-length = 100

[tool.isort]
multi_line_output = 3
include_trailing_comma = true
force_grid_wrap = 0
use_parentheses = true
line_length = 100

[tool.mypy]
# https://mypy.readthedocs.io/en/stable/config_file.html
color_output = true
error_summary = true
pretty = true
show_error_codes = true
show_column_numbers = true
show_error_context = true

namespace_packages = true
ignore_missing_imports = true
warn_unused_configs = true

check_untyped_defs = true
disallow_incomplete_defs = true
disallow_untyped_defs = true
no_implicit_optional = true
strict_equality = true
warn_no_return = true
warn_redundant_casts = true
warn_unreachable = true
warn_unused_ignores = true

plugins = ["pydantic.mypy"]

[tool.bandit]
# Ignore audit logging test file since test audit logging requires a lot of operations that trigger bandit warnings
exclude_dirs = ["./tests/src/logging/test_audit.py"]

[[tool.mypy.overrides]]
# Migrations are generated without "-> None"
# for the returns. Rather than require manually
# fixing this for every migration generated,
# disable the check for that folder.
module = "src.db.migrations.versions.*"
disallow_untyped_defs = false

[tool.pytest.ini_options]
# Ignore deprecation warnings in library code.
# When a library has addressed its deprecation issues and we've updated the
# library, we can remove the ignore filter for that library.
filterwarnings = [
  "ignore::DeprecationWarning:botocore.*"] # pytest-watch errors if the closing bracket is on it's own line

markers = [
  "audit: mark a test as a security audit log test, to be run isolated from other tests"]

[tool.coverage.run]
<<<<<<< HEAD
omit = ["src/db/migrations/*.py", "src/db/migrations/versions/*.py"]
=======
omit = ["src/db/migrations/*.py", "src/chainlit.py"]
>>>>>>> 9e1a45ca
<|MERGE_RESOLUTION|>--- conflicted
+++ resolved
@@ -128,8 +128,4 @@
   "audit: mark a test as a security audit log test, to be run isolated from other tests"]
 
 [tool.coverage.run]
-<<<<<<< HEAD
-omit = ["src/db/migrations/*.py", "src/db/migrations/versions/*.py"]
-=======
-omit = ["src/db/migrations/*.py", "src/chainlit.py"]
->>>>>>> 9e1a45ca
+omit = ["src/db/migrations/*.py", "src/db/migrations/versions/*.py", "src/chainlit.py"]
